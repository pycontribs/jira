--- conflicted
+++ resolved
@@ -8,12 +8,9 @@
 description-file = 
     README.rst
     ChangeLog
-<<<<<<< HEAD
-=======
 # Do not include ChangeLog in description-file because its Unicode chars 
 # will break setup.cfg. See https://github.com/pycontribs/jira/issues/512
 
->>>>>>> 5b272cbb
 home-page = https://github.com/pycontribs/jira
 license = BSD
 classifier =
