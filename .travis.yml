--- conflicted
+++ resolved
@@ -29,17 +29,11 @@
   email:
   - pycontribs@googlegroups.com
   - sorin.sbarnea@gmail.com
-<<<<<<< HEAD
-deploy:
-
-=======
->>>>>>> 693b2f06
 deploy:
 - provider: releases
   api_key:
     secure: G19YtkGAX0aJ1oyd/7eRj1KYdsmAkjkfU2UISvsjh/68ec1+9qtPpN7BbkFYZYMjSx0BtS0SEEA7Vdl4F9DI9Zzqahbj7WzDLFe9/4aZKM/ztfKWR6CNAYaMazAKS5W7r9pPkBBDIIJ9zCqvV7FRzjewEpfTwFzwUdY+IpxEsAM=
   file:
-<<<<<<< HEAD
   - dist/$PACKAGE_NAME-$PACKAGE_VERSION.tar.gz
   - dist/$PACKAGE_NAME-$PACKAGE_VERSION-py2.py3-none-any.whl
   - ChangeLog
@@ -47,13 +41,6 @@
   on:
     repo: pycontribs/jira
     tags: true
-=======
-  - dist/$PACKAGE_NAME-$PACKAGE_VERSION*
-  - ChangeLog
-  skip_cleanup: true
-  on:
-    tags: false
->>>>>>> 693b2f06
     python: 2.7
     condition: $TOXENV != docs
 - provider: pypi
