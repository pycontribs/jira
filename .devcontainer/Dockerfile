# See here for image contents: https://github.com/devcontainers/images/blob/main/src/base-ubuntu/.devcontainer/Dockerfile

# [Choice] Ubuntu version: https://github.com/devcontainers/images/tree/main/src/base-ubuntu
ARG VARIANT="ubuntu-22.04"
FROM mcr.microsoft.com/vscode/devcontainers/base:${VARIANT}

# [Optional] Uncomment this section to install additional OS packages.
<<<<<<< HEAD
# RUN apt-get update && export DEBIAN_FRONTEND=noninteractive \
#     && apt-get -y install --no-install-recommends \

# Required dependency of python module: gssapi
RUN apt install libkrb5-dev
=======
RUN apt-get update && export DEBIAN_FRONTEND=noninteractive \
     && apt-get -y install --no-install-recommends libkrb5-dev
>>>>>>> 67aa4393
<|MERGE_RESOLUTION|>--- conflicted
+++ resolved
@@ -5,13 +5,5 @@
 FROM mcr.microsoft.com/vscode/devcontainers/base:${VARIANT}
 
 # [Optional] Uncomment this section to install additional OS packages.
-<<<<<<< HEAD
-# RUN apt-get update && export DEBIAN_FRONTEND=noninteractive \
-#     && apt-get -y install --no-install-recommends \
-
-# Required dependency of python module: gssapi
-RUN apt install libkrb5-dev
-=======
 RUN apt-get update && export DEBIAN_FRONTEND=noninteractive \
-     && apt-get -y install --no-install-recommends libkrb5-dev
->>>>>>> 67aa4393
+     && apt-get -y install --no-install-recommends libkrb5-dev