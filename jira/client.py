"""
This module implements a friendly (well, friendlier) interface between the raw JSON
responses from JIRA and the Resource/dict abstractions provided by this library. Users
will construct a JIRA object as described below. Full API documentation can be found
at: https://jira-python.readthedocs.org/en/latest/
"""
from __future__ import print_function

from functools import wraps

import imghdr
import mimetypes

import copy
import os
import re
import sys
import string
import tempfile
import logging
import requests
import json
import warnings

from six import string_types
from six.moves.html_parser import HTMLParser
from six import print_ as print

from requests_oauthlib import OAuth1
from oauthlib.oauth1 import SIGNATURE_RSA

from jira.exceptions import raise_on_error
# JIRA specific resources
from jira.resources import Resource, Issue, Comment, Project, Attachment, Component, Dashboard, Filter, Votes, Watchers, Worklog, IssueLink, IssueLinkType, IssueType, Priority, Version, Role, Resolution, SecurityLevel, Status, User, CustomFieldOption, RemoteLink
# GreenHopper specific resources
from jira.resources import GreenHopperResource, Board, Sprint
from jira.resilientsession import ResilientSession

try:
    from random import SystemRandom
    random = SystemRandom()
except ImportError:
    import random

if 'pydevd' not in sys.modules:
    try:
        import grequests
    except ImportError:
        pass
    except NotImplementedError:
        pass


def translate_resource_args(func):
    """
    Decorator that converts Issue and Project resources to their keys when used as arguments.
    """
    @wraps(func)
    def wrapper(*args, **kwargs):
        arg_list = []
        for arg in args:
            if isinstance(arg, (Issue, Project)):
                arg_list.append(arg.key)
            else:
                arg_list.append(arg)
        result = func(*arg_list, **kwargs)
        return result
    return wrapper


class ResultList(list):

    def __init__(self, iterable=None, _total=None):
        if iterable is not None:
            list.__init__(self, iterable)
        else:
            list.__init__(self)
        self.total = _total if _total is not None else len(self)


class JIRA(object):

    """
    User interface to JIRA.

    Clients interact with JIRA by constructing an instance of this object and calling its methods. For addressable
    resources in JIRA -- those with "self" links -- an appropriate subclass of :py:class:`Resource` will be returned
    with customized ``update()`` and ``delete()`` methods, along with attribute access to fields. This means that calls
    of the form ``issue.fields.summary`` will be resolved into the proper lookups to return the JSON value at that
    mapping. Methods that do not return resources will return a dict constructed from the JSON response or a scalar
    value; see each method's documentation for details on what that method returns.
    """

    DEFAULT_OPTIONS = {
        "server": "http://localhost:2990/jira",
        "rest_path": "api",
        "rest_api_version": "2",
        "verify": True,
        "resilient": False,
        "async": False,
        "headers": {
            'X-Atlassian-Token': 'nocheck',
            #'Cache-Control': 'no-cache',
            #'Pragma': 'no-cache',
            #'Expires': 'Thu, 01 Jan 1970 00:00:00 GMT'
        }
    }

    JIRA_BASE_URL = '{server}/rest/api/{rest_api_version}/{path}'

    def __init__(self, server=None, options=None, basic_auth=None, oauth=None, validate=None, async=False):
        """
        Construct a JIRA client instance.

        Without any arguments, this client will connect anonymously to the JIRA instance
        started by the Atlassian Plugin SDK from one of the 'atlas-run', ``atlas-debug``,
        or ``atlas-run-standalone`` commands. By default, this instance runs at
        ``http://localhost:2990/jira``. The ``options`` argument can be used to set the JIRA instance to use.

        Authentication is handled with the ``basic_auth`` argument. If authentication is supplied (and is
        accepted by JIRA), the client will remember it for subsequent requests.

        For quick command line access to a server, see the ``jirashell`` script included with this distribution.

        The easiest way to instantiate is using j = JIRA("https://jira.atlasian.com")

        :param options: Specify the server and properties this client will use. Use a dict with any
            of the following properties:
            * server -- the server address and context path to use. Defaults to ``http://localhost:2990/jira``.
            * rest_path -- the root REST path to use. Defaults to ``api``, where the JIRA REST resources live.
            * rest_api_version -- the version of the REST resources under rest_path to use. Defaults to ``2``.
            * verify -- Verify SSL certs. Defaults to ``True``.
            * resilient -- If it should just retry recoverable errors. Defaults to `False`.
        :param basic_auth: A tuple of username and password to use when establishing a session via HTTP BASIC
        authentication.
        :param oauth: A dict of properties for OAuth authentication. The following properties are required:
            * access_token -- OAuth access token for the user
            * access_token_secret -- OAuth access token secret to sign with the key
            * consumer_key -- key of the OAuth application link defined in JIRA
            * key_cert -- private key file to sign requests with (should be the pair of the public key supplied to
            JIRA in the OAuth application link)
        :param validate: If true it will validate your credentials first. Remember that if you are accesing JIRA
            as anononymous it will fail to instanciate.
        :param async: To enable async requests for those actions where we implemented it, like issue update() or delete().
        Obviously this means that you cannot rely on the return code when this is enabled.
        """
        if options is None:
            options = {}
        if server:
            options['server'] = server
        if async:
            options['async'] = async

        self._options = copy.copy(JIRA.DEFAULT_OPTIONS)

        self._options.update(options)

        # Rip off trailing slash since all urls depend on that
        if self._options['server'].endswith('/'):
            self._options['server'] = self._options['server'][:-1]

        self._try_magic()

        if oauth:
            self._create_oauth_session(oauth)
        elif basic_auth:
            self._create_http_basic_session(*basic_auth)
        else:
            verify = self._options['verify']
            if self._options['resilient']:
                self._session = ResilientSession()
            else:
                self._session = requests.Session()
            self._session.verify = verify
            self._session.headers.update(self._options['headers'])

        if validate:
            self.session()  # This will raise an Exception if you are not allowed to login. It's better to fail faster than later.
        # We need version in order to know what API calls are available or not
        self._version = tuple(self.server_info()['versionNumbers'])

    def __del__(self):
        # that is performing the logout by killing the session
        self.async_do()
        self.kill_session()

# Information about this client

    def client_info(self):
        """Get the server this client is connected to."""
        return self._options['server']

# Universal resource loading

    def find(self, resource_format, ids=None):
        """
        Get a Resource object for any addressable resource on the server.

        This method is a universal resource locator for any RESTful resource in JIRA. The
        argument ``resource_format`` is a string of the form ``resource``, ``resource/{0}``,
        ``resource/{0}/sub``, ``resource/{0}/sub/{1}``, etc. The format placeholders will be
        populated from the ``ids`` argument if present. The existing authentication session
        will be used.

        The return value is an untyped Resource object, which will not support specialized
        :py:meth:`.Resource.update` or :py:meth:`.Resource.delete` behavior. Moreover, it will
        not know to return an issue Resource if the client uses the resource issue path. For this
        reason, it is intended to support resources that are not included in the standard
        Atlassian REST API.

        :param resource_format: the subpath to the resource string
        :param ids: values to substitute in the ``resource_format`` string
        :type ids: tuple or None
        """
        resource = Resource(resource_format, self._options, self._session)
        resource.find(ids)
        return resource

    def async_do(self, size=10):
        """
        This will execute all async jobs and wait for them to finish. By default it will run on 10 threads.

        size: number of threads to run on.
        :return:
        """
        if hasattr(self._session, '_async_jobs'):
            logging.info("Executing async %s jobs found in queue by using %s threads..." % (len(self._session._async_jobs), size))
            grequests.map(self._session._async_jobs, size=size)

# Application properties

    # non-resource
    def application_properties(self, key=None):
        """
        Return the mutable server application properties.

        :param key: the single property to return a value for
        """
        params = {}
        if key is not None:
            params['key'] = key
        return self._get_json('application-properties', params=params)

    def set_application_property(self, key, value):
        """
        Set the application property.

        :param key: key of the property to set
        :param value: value to assign to the property
        """
        url = self._options['server'] + '/rest/api/2/application-properties/' + key
        payload = {
            'id': key,
            'value': value
        }
        r = self._session.put(url, headers={'content-type': 'application/json'}, data=json.dumps(payload))
        raise_on_error(r)

# ApplicationLinks

    def applicationlinks(self, cached=True):
        """
        List of application links
        :return: json
        """

        # if cached, return the last result
        if cached and hasattr(self, '_applicationlinks'):
            return self._applicationlinks

        #url = self._options['server'] + '/rest/applinks/latest/applicationlink'
        url = self._options['server'] + '/rest/applinks/latest/listApplicationlinks'

        headers = copy.deepcopy(self._options['headers'])
        headers['content-type'] = 'application/json;charset=UTF-8'
        headers['accept']='application/json;charset=UTF-8'
        r = self._session.get(url, headers=headers)

        raise_on_error(r)

        o = json.loads(r.text)
        if 'list' in o:
            self._applicationlinks = o['list']
        else:
            self._applicationlinks = []
        return self._applicationlinks

# Attachments
    def attachment(self, id):
        """Get an attachment Resource from the server for the specified ID."""
        return self._find_for_resource(Attachment, id)

    # non-resource
    def attachment_meta(self):
        """Get the attachment metadata."""
        return self._get_json('attachment/meta')

    @translate_resource_args
    def add_attachment(self, issue, attachment, filename=None):
        """
        Attach an attachment to an issue and returns a Resource for it.

        The client will *not* attempt to open or validate the attachment; it expects a file-like object to be ready
        for its use. The user is still responsible for tidying up (e.g., closing the file, killing the socket, etc.)

        :param issue: the issue to attach the attachment to
        :param attachment: file-like object to attach to the issue, also works if it is a string with the filename.
        :param filename: optional name for the attached file. If omitted, the file object's ``name`` attribute
            is used. If you aquired the file-like object by any other method than ``open()``, make sure
            that a name is specified in one way or the other.
        :rtype: an Attachment Resource
        """
        if isinstance(attachment, string_types):
            attachment = open(attachment, "rb")
        # TODO: Support attaching multiple files at once?
        url = self._get_url('issue/' + str(issue) + '/attachments')

        fname = filename
        if not fname:
            fname = os.path.basename(attachment.name)

        content_type = mimetypes.guess_type(fname)[0]
        if not content_type:
            content_type = 'application/octet-stream'

        files = {
            'file': (fname, attachment, content_type)
        }
        r = self._session.post(url, files=files, headers=self._options['headers'])
        raise_on_error(r)

        attachment = Attachment(self._options, self._session, json.loads(r.text)[0])
        return attachment

# Components

    def component(self, id):
        """
        Get a component Resource from the server.

        :param id: ID of the component to get
        """
        return self._find_for_resource(Component, id)

    @translate_resource_args
    def create_component(self, name, project, description=None, leadUserName=None, assigneeType=None,
                         isAssigneeTypeValid=False):
        """
        Create a component inside a project and return a Resource for it.

        :param name: name of the component
        :param project: key of the project to create the component in
        :param description: a description of the component
        :param leadUserName: the username of the user responsible for this component
        :param assigneeType: see the ComponentBean.AssigneeType class for valid values
        :param isAssigneeTypeValid: boolean specifying whether the assignee type is acceptable
        """
        data = {
            'name': name,
            'project': project,
            'isAssigneeTypeValid': isAssigneeTypeValid
        }
        if description is not None:
            data['description'] = description
        if leadUserName is not None:
            data['leadUserName'] = leadUserName
        if assigneeType is not None:
            data['assigneeType'] = assigneeType

        url = self._get_url('component')
        r = self._session.post(url, headers={'content-type': 'application/json'}, data=json.dumps(data))
        raise_on_error(r)

        component = Component(self._options, self._session, raw=json.loads(r.text))
        return component

    def component_count_related_issues(self, id):
        """
        Get the count of related issues for a component.

        :type id: integer
        :param id: ID of the component to use
        """
        return self._get_json('component/' + id + '/relatedIssueCounts')['issueCount']

# Custom field options

    def custom_field_option(self, id):
        """
        Get a custom field option Resource from the server.

        :param id: ID of the custom field to use
        """
        return self._find_for_resource(CustomFieldOption, id)

# Dashboards

    def dashboards(self, filter=None, startAt=0, maxResults=20):
        """
        Return a ResultList of Dashboard resources and a ``total`` count.

        :param filter: either "favourite" or "my", the type of dashboards to return
        :param startAt: index of the first dashboard to return
        :param maxResults: maximum number of dashboards to return. The total number of
            results is always available in the ``total`` attribute of the returned ResultList.
        """
        params = {}
        if filter is not None:
            params['filter'] = filter
        params['startAt'] = startAt
        params['maxResults'] = maxResults

        r_json = self._get_json('dashboard', params=params)
        dashboards = [Dashboard(self._options, self._session, raw_dash_json) for raw_dash_json in r_json['dashboards']]
        return ResultList(dashboards, r_json['total'])

    def dashboard(self, id):
        """
        Get a dashboard Resource from the server.

        :param id: ID of the dashboard to get.
        """
        return self._find_for_resource(Dashboard, id)

# Fields

    # non-resource
    def fields(self):
        """Return a list of all issue fields."""
        return self._get_json('field')

# Filters

    def filter(self, id):
        """
        Get a filter Resource from the server.

        :param id: ID of the filter to get.
        """
        return self._find_for_resource(Filter, id)

    def favourite_filters(self):
        """Get a list of filter Resources which are the favourites of the currently authenticated user."""
        r_json = self._get_json('filter/favourite')
        filters = [Filter(self._options, self._session, raw_filter_json) for raw_filter_json in r_json]
        return filters

    def create_filter(self, name=None, description=None,
                      jql=None, favourite=None):
        """
        Create a new filter and return a filter Resource for it.

        Keyword arguments:
        name -- name of the new filter
        description -- useful human readable description of the new filter
        jql -- query string that defines the filter
        favourite -- whether to add this filter to the current user's favorites

        """
        data = {}
        if name is not None:
            data['name'] = name
        if description is not None:
            data['description'] = description
        if jql is not None:
            data['jql'] = jql
        if favourite is not None:
            data['favourite'] = favourite
        url = self._get_url('filter')
        r = self._session.post(url, headers={'content-type': 'application/json'}, data=json.dumps(data))
        raise_on_error(r)

        raw_filter_json = json.loads(r.text)
        return Filter(self._options, self._session, raw=raw_filter_json)

# Groups

    # non-resource
    def groups(self, query=None, exclude=None, maxResults=None):
        """
        Return a list of groups matching the specified criteria.

        Keyword arguments:
        query -- filter groups by name with this string
        exclude -- filter out groups by name with this string
        maxResults -- maximum results to return. defaults to system property jira.ajax.autocomplete.limit (20)
        """
        params = {}
        if query is not None:
            params['query'] = query
        if exclude is not None:
            params['exclude'] = exclude
        if maxResults is not None:
            params['maxResults'] = maxResults
        return self._get_json('groups/picker', params=params)

    def group_members(self, group):
        """
        Return a hash or users with their information. Requires JIRA 6.0 or will raise NotImplemented.
        """
        if self._version < (6, 0, 0):
            raise NotImplementedError("Group members is not implemented in JIRA before version 6.0, upgrade the instance, if possible.")

        params = {'groupname': group, 'expand': "users"}
        r = self._get_json('group', params=params)
        size = r['users']['size']
        end_index = r['users']['end-index']

        while end_index < size - 1:
            params = {'groupname': group, 'expand': "users[%s:%s]" % (end_index + 1, end_index + 50)}
            r2 = self._get_json('group', params=params)
            for user in r2['users']['items']:
                r['users']['items'].append(user)
            end_index = r2['users']['end-index']
            size = r['users']['size']

        result = {}
        for user in r['users']['items']:
            result[user['name']] = {'fullname': user['displayName'], 'email': user['emailAddress'], 'active': user['active']}
        return result

# Issues

    def issue(self, id, fields=None, expand=None):
        """
        Get an issue Resource from the server.

        :param id: ID or key of the issue to get
        :param fields: comma-separated string of issue fields to include in the results
        :param expand: extra information to fetch inside each resource
        """
        issue = Issue(self._options, self._session, self)

        params = {}
        if fields is not None:
            params['fields'] = fields
        if expand is not None:
            params['expand'] = expand
        issue.find(id, params=params)
        return issue

    def create_issue(self, fields=None, prefetch=True, **fieldargs):
        """
        Create a new issue and return an issue Resource for it.

        Each keyword argument (other than the predefined ones) is treated as a field name and the argument's value
        is treated as the intended value for that field -- if the fields argument is used, all other keyword arguments
        will be ignored.

        By default, the client will immediately reload the issue Resource created by this method in order to return
        a complete Issue object to the caller; this behavior can be controlled through the 'prefetch' argument.

        JIRA projects may contain many different issue types. Some issue screens have different requirements for
        fields in a new issue. This information is available through the 'createmeta' method. Further examples are
        available here: https://developer.atlassian.com/display/JIRADEV/JIRA+REST+API+Example+-+Create+Issue

        :param fields: a dict containing field names and the values to use. If present, all other keyword arguments\
        will be ignored
        :param prefetch: whether to reload the created issue Resource so that all of its data is present in the value\
        returned from this method
        """
        data = {}
        if fields is not None:
            data['fields'] = fields
        else:
            fields_dict = {}
            for field in fieldargs:
                fields_dict[field] = fieldargs[field]
            data['fields'] = fields_dict

        url = self._get_url('issue')
        r = self._session.post(url, headers={'content-type': 'application/json'}, data=json.dumps(data))
        raise_on_error(r)

        raw_issue_json = json.loads(r.text)
        if prefetch:
            return self.issue(raw_issue_json['key'])
        else:
            return Issue(self._options, self._session, raw=raw_issue_json)

    def createmeta(self, projectKeys=None, projectIds=None, issuetypeIds=None, issuetypeNames=None, expand=None):
        """
        Gets the metadata required to create issues, optionally filtered by projects and issue types.

        :param projectKeys: keys of the projects to filter the results with. Can be a single value or a comma-delimited\
        string. May be combined with projectIds.
        :param projectIds: IDs of the projects to filter the results with. Can be a single value or a comma-delimited\
        string. May be combined with projectKeys.
        :param issuetypeIds: IDs of the issue types to filter the results with. Can be a single value or a\
        comma-delimited string. May be combined with issuetypeNames.
        :param issuetypeNames: Names of the issue types to filter the results with. Can be a single value or a\
        comma-delimited string. May be combined with issuetypeIds.
        :param expand: extra information to fetch inside each resource.
        """
        params = {}
        if projectKeys is not None:
            params['projectKeys'] = projectKeys
        if projectIds is not None:
            params['projectIds'] = projectIds
        if issuetypeIds is not None:
            params['issuetypeIds'] = issuetypeIds
        if issuetypeNames is not None:
            params['issuetypeNames'] = issuetypeNames
        if expand is not None:
            params['expand'] = expand
        return self._get_json('issue/createmeta', params)

    # non-resource
    @translate_resource_args
    def assign_issue(self, issue, assignee):
        """
        Assign an issue to a user.

        :param issue: the issue to assign
        :param assignee: the user to assign the issue to
        """
        url = self._options['server'] + '/rest/api/2/issue/' + str(issue) + '/assignee'
        payload = {'name': assignee}
        r = self._session.put(url, headers={'content-type': 'application/json'}, data=json.dumps(payload))
        raise_on_error(r)

    @translate_resource_args
    def comments(self, issue):
        """
        Get a list of comment Resources.

        :param issue: the issue to get comments from
        """
        r_json = self._get_json('issue/' + str(issue) + '/comment')

        comments = [Comment(self._options, self._session, raw_comment_json) for raw_comment_json in r_json['comments']]
        return comments

    @translate_resource_args
    def comment(self, issue, comment):
        """
        Get a comment Resource from the server for the specified ID.

        :param issue: ID or key of the issue to get the comment from
        :param comment: ID of the comment to get
        """
        return self._find_for_resource(Comment, (issue, comment))

    @translate_resource_args
    def add_comment(self, issue, body, visibility=None):
        """
        Add a comment from the current authenticated user on the specified issue and return a Resource for it.
        The issue identifier and comment body are required.

        :param issue: ID or key of the issue to add the comment to
        :param body: Text of the comment to add
        :param visibility: a dict containing two entries: "type" and "value". "type" is 'role' (or 'group' if the JIRA\
        server has configured comment visibility for groups) and 'value' is the name of the role (or group) to which\
        viewing of this comment will be restricted.
        """
        data = {
            'body': body
        }
        if visibility is not None:
            data['visibility'] = visibility

        url = self._get_url('issue/' + str(issue) + '/comment')
        r = self._session.post(url, headers={'content-type': 'application/json'}, data=json.dumps(data))
        raise_on_error(r)

        comment = Comment(self._options, self._session, raw=json.loads(r.text))
        return comment

    # non-resource
    @translate_resource_args
    def editmeta(self, issue):
        """
        Get the edit metadata for an issue.

        :param issue: the issue to get metadata for
        """
        return self._get_json('issue/' + str(issue) + '/editmeta')

    @translate_resource_args
    def remote_links(self, issue):
        """
        Get a list of remote link Resources from an issue.

        :param issue: the issue to get remote links from
        """
        r_json = self._get_json('issue/' + str(issue) + '/remotelink')
        remote_links = [RemoteLink(self._options, self._session, raw_remotelink_json) for raw_remotelink_json in r_json]
        return remote_links

    @translate_resource_args
    def remote_link(self, issue, id):
        """
        Get a remote link Resource from the server.

        :param issue: the issue holding the remote link
        :param id: ID of the remote link
        """
        return self._find_for_resource(RemoteLink, (issue, id))

    # removed the @translate_resource_args because it prevents us from finding information for building a proper link
    def add_remote_link(self, issue, destination, globalId=None, application=None, relationship=None):
        """
        Add a remote link from an issue to an external application and returns a remote link Resource
        for it. ``object`` should be a dict containing at least ``url`` to the linked external URL and
        ``title`` to display for the link inside JIRA.

        For definitions of the allowable fields for ``object`` and the keyword arguments ``globalId``, ``application``
        and ``relationship``, see https://developer.atlassian.com/display/JIRADEV/JIRA+REST+API+for+Remote+Issue+Links.

        :param issue: the issue to add the remote link to
        :param destination: the link details to add (see the above link for details)
        :param globalId: unique ID for the link (see the above link for details)
        :param application: application information for the link (see the above link for details)
        :param relationship: relationship description for the link (see the above link for details)
        """
        warnings.warn("broken: see https://bitbucket.org/bspeakmon/jira-python/issue/46 and https://jira.atlassian.com/browse/JRA-38551", Warning)

<<<<<<< HEAD
        data = {
            'object': destination
        }
        if globalId is not None:
            data['globalId'] = globalId
        if application is not None:
            data['application'] = application
=======
        data = {}
        if type(destination) == Issue:

            data['object'] = {
                    'title': str(destination),
                    'url': destination.permalink()
                }

            for x in self.applicationlinks():
                if x['application']['displayUrl'] == destination._options['server']:
                    data['globalId'] = "appId=%s&issueId=%s" % (x['application']['id'], destination.raw['id'])
                    data['application'] = {'name': x['application']['name'], 'type': "com.atlassian.jira"}
                    break
            if 'globalId' not in data:
                raise NotImplementedError("Unable to identify the issue to link to.")
        else:

            if globalId is not None:
                data['globalId'] = globalId
            if application is not None:
                data['application'] = application
            data['object'] = destination

>>>>>>> 66bba147
        if relationship is not None:
            data['relationship'] = relationship

        for x in self.applicationlinks():
            if x['displayUrl'] == self._options['server']:
                data['globalId'] = "appId=%s&issueId=%s" % (x['id'], destination.raw['id'])
                data['application'] = {'name': x['name'], 'type': "com.atlassian.jira"}
                break

        url = self._get_url('issue/' + str(issue) + '/remotelink')
        r = self._session.post(url, headers={'content-type': 'application/json'}, data=json.dumps(data))
        raise_on_error(r)

        remote_link = RemoteLink(self._options, self._session, raw=json.loads(r.text))
        return remote_link

    # non-resource
    @translate_resource_args
    def transitions(self, issue, id=None, expand=None):
        """
        Get a list of the transitions available on the specified issue to the current user.

        :param issue: ID or key of the issue to get the transitions from
        :param id: if present, get only the transition matching this ID
        :param expand: extra information to fetch inside each transition
        """
        params = {}
        if id is not None:
            params['transitionId'] = id
        if expand is not None:
            params['expand'] = expand
        return self._get_json('issue/' + str(issue) + '/transitions', params=params)['transitions']

    @translate_resource_args
    def transition_issue(self, issue, transitionId, fields=None, comment=None, **fieldargs):
        # TODO: Support update verbs (same as issue.update())
        """
        Perform a transition on an issue.

        Each keyword argument (other than the predefined ones) is treated as a field name and the argument's value
        is treated as the intended value for that field -- if the fields argument is used, all other keyword arguments
        will be ignored. Field values will be set on the issue as part of the transition process.

        :param issue: ID or key of the issue to perform the transition on
        :param transitionId: ID of the transition to perform
        :param comment: *Optional* String to add as comment to the issue when performing the transition.
        :param fields: a dict containing field names and the values to use. If present, all other keyword arguments\
        will be ignored
        """
        data = {
            'transition': {
                'id': transitionId
            }
        }
        if comment:
            data['update'] = {'comment': [{'add': {'body': comment}}]}
        if fields is not None:
            data['fields'] = fields
        else:
            fields_dict = {}
            for field in fieldargs:
                fields_dict[field] = fieldargs[field]
            data['fields'] = fields_dict

        url = self._get_url('issue/' + str(issue) + '/transitions')
        r = self._session.post(url, headers={'content-type': 'application/json'}, data=json.dumps(data))
        raise_on_error(r)

    @translate_resource_args
    def votes(self, issue):
        """
        Get a votes Resource from the server.

        :param issue: ID or key of the issue to get the votes for
        """
        return self._find_for_resource(Votes, issue)

    @translate_resource_args
    def add_vote(self, issue):
        """
        Register a vote for the current authenticated user on an issue.

        :param issue: ID or key of the issue to vote on
        """
        url = self._get_url('issue/' + str(issue) + '/votes')
        r = self._session.post(url)
        raise_on_error(r)

    @translate_resource_args
    def remove_vote(self, issue):
        """
        Remove the current authenticated user's vote from an issue.

        :param issue: ID or key of the issue to unvote on
        """
        url = self._get_url('issue/' + str(issue) + '/votes')
        self._session.delete(url)

    @translate_resource_args
    def watchers(self, issue):
        """
        Get a watchers Resource from the server for an issue.

        :param issue: ID or key of the issue to get the watchers for
        """
        return self._find_for_resource(Watchers, issue)

    @translate_resource_args
    def add_watcher(self, issue, watcher):
        """
        Add a user to an issue's watchers list.

        :param issue: ID or key of the issue affected
        :param watcher: username of the user to add to the watchers list
        """
        url = self._get_url('issue/' + str(issue) + '/watchers')
        self._session.post(url, headers={'content-type': 'application/json'}, data=json.dumps(watcher))

    @translate_resource_args
    def remove_watcher(self, issue, watcher):
        """
        Remove a user from an issue's watch list.

        :param issue: ID or key of the issue affected
        :param watcher: username of the user to remove from the watchers list
        """
        url = self._get_url('issue/' + str(issue) + '/watchers')
        params = {'username': watcher}
        self._session.delete(url, params=params)

    @translate_resource_args
    def worklogs(self, issue):
        """
        Get a list of worklog Resources from the server for an issue.

        :param issue: ID or key of the issue to get worklogs from
        """
        r_json = self._get_json('issue/' + str(issue) + '/worklog')
        worklogs = [Worklog(self._options, self._session, raw_worklog_json) for raw_worklog_json in r_json['worklogs']]
        return worklogs

    @translate_resource_args
    def worklog(self, issue, id):
        """
        Get a specific worklog Resource from the server.

        :param issue: ID or key of the issue to get the worklog from
        :param id: ID of the worklog to get
        """
        return self._find_for_resource(Worklog, (issue, id))

    @translate_resource_args
    def add_worklog(self, issue, timeSpent=None, adjustEstimate=None,
                    newEstimate=None, reduceBy=None, comment=None):
        """
        Add a new worklog entry on an issue and return a Resource for it.

        :param issue: the issue to add the worklog to
        :param timeSpent: a worklog entry with this amount of time spent, e.g. "2d"
        :param adjustEstimate: (optional) allows the user to provide specific instructions to update the remaining\
        time estimate of the issue. The value can either be ``new``, ``leave``, ``manual`` or ``auto`` (default).
        :param newEstimate: the new value for the remaining estimate field. e.g. "2d"
        :param reduceBy: the amount to reduce the remaining estimate by e.g. "2d"
        :param comment: optional worklog comment
        """
        params = {}
        if adjustEstimate is not None:
            params['adjustEstimate'] = adjustEstimate
        if newEstimate is not None:
            params['newEstimate'] = newEstimate
        if reduceBy is not None:
            params['reduceBy'] = reduceBy

        data = {}
        if timeSpent is not None:
            data['timeSpent'] = timeSpent
        if comment is not None:
            data['comment'] = comment

        url = self._get_url('issue/{}/worklog'.format(issue))
        r = self._session.post(url, params=params, headers={'content-type': 'application/json'}, data=json.dumps(data))
        raise_on_error(r)

        return Worklog(self._options, self._session, json.loads(r.text))

# Issue links

    @translate_resource_args
    def create_issue_link(self, type, inwardIssue, outwardIssue, comment=None):
        """
        Create a link between two issues.

        :param type: the type of link to create
        :param inwardIssue: the issue to link from
        :param outwardIssue: the issue to link to
        :param comment:  a comment to add to the issues with the link. Should be a dict containing ``body``\
        and ``visibility`` fields: ``body`` being the text of the comment and ``visibility`` being a dict containing\
        two entries: ``type`` and ``value``. ``type`` is ``role`` (or ``group`` if the JIRA server has configured\
        comment visibility for groups) and ``value`` is the name of the role (or group) to which viewing of this\
        comment will be restricted.
        """

        # let's see if we have the right issue link 'type' and fix it if needed
        if not hasattr(self, '_cached_issuetypes'):
            self._cached_issue_link_types = self.issue_link_types()

        if type not in self._cached_issue_link_types:
            for lt in self._cached_issue_link_types:
                if lt.outward == type:
                    type = lt.name  # we are smart to figure it out what he ment
                    break
                elif lt.inward == type:
                    type = lt.name  # so that's the reverse, so we fix the request
                    inwardIssue, outwardIssue = outwardIssue, inwardIssue
                    break

        data = {
            'type': {
                'name': type
            },
            'inwardIssue': {
                'key': inwardIssue
            },
            'outwardIssue': {
                'key': outwardIssue
            },
            'comment': comment
        }
        url = self._get_url('issueLink')
        r = self._session.post(url, headers={'content-type': 'application/json'}, data=json.dumps(data))
        raise_on_error(r)

    def issue_link(self, id):
        """
        Get an issue link Resource from the server.

        :param id: ID of the issue link to get
        """
        return self._find_for_resource(IssueLink, id)

# Issue link types

    def issue_link_types(self):
        """Get a list of issue link type Resources from the server."""
        r_json = self._get_json('issueLinkType')
        link_types = [IssueLinkType(self._options, self._session, raw_link_json) for raw_link_json in r_json['issueLinkTypes']]
        return link_types

    def issue_link_type(self, id):
        """
        Get an issue link type Resource from the server.

        :param id: ID of the issue link type to get
        """
        return self._find_for_resource(IssueLinkType, id)

# Issue types

    def issue_types(self):
        """Get a list of issue type Resources from the server."""
        r_json = self._get_json('issuetype')
        issue_types = [IssueType(self._options, self._session, raw_type_json) for raw_type_json in r_json]
        return issue_types

    def issue_type(self, id):
        """
        Get an issue type Resource from the server.

        :param id: ID of the issue type to get
        """
        return self._find_for_resource(IssueType, id)

# User permissions

    # non-resource
    def my_permissions(self, projectKey=None, projectId=None, issueKey=None, issueId=None):
        """
        Get a dict of all available permissions on the server.

        :param projectKey: limit returned permissions to the specified project
        :param projectId: limit returned permissions to the specified project
        :param issueKey: limit returned permissions to the specified issue
        :param issueId: limit returned permissions to the specified issue
        """
        params = {}
        if projectKey is not None:
            params['projectKey'] = projectKey
        if projectId is not None:
            params['projectId'] = projectId
        if issueKey is not None:
            params['issueKey'] = issueKey
        if issueId is not None:
            params['issueId'] = issueId
        return self._get_json('mypermissions', params=params)

# Priorities

    def priorities(self):
        """Get a list of priority Resources from the server."""
        r_json = self._get_json('priority')
        priorities = [Priority(self._options, self._session, raw_priority_json) for raw_priority_json in r_json]
        return priorities

    def priority(self, id):
        """
        Get a priority Resource from the server.

        :param id: ID of the priority to get
        """
        return self._find_for_resource(Priority, id)

# Projects

    def projects(self):
        """Get a list of project Resources from the server visible to the current authenticated user."""
        r_json = self._get_json('project')
        projects = [Project(self._options, self._session, raw_project_json) for raw_project_json in r_json]
        return projects

    def project(self, id):
        """
        Get a project Resource from the server.

        :param id: ID or key of the project to get
        """
        return self._find_for_resource(Project, id)

    # non-resource
    @translate_resource_args
    def project_avatars(self, project):
        """
        Get a dict of all avatars for a project visible to the current authenticated user.

        :param project: ID or key of the project to get avatars for
        """
        return self._get_json('project/' + project + '/avatars')

    @translate_resource_args
    def create_temp_project_avatar(self, project, filename, size, avatar_img, contentType=None, auto_confirm=False):
        """
        Register an image file as a project avatar. The avatar created is temporary and must be confirmed before it can
        be used.

        Avatar images are specified by a filename, size, and file object. By default, the client will attempt to
        autodetect the picture's content type: this mechanism relies on libmagic and will not work out of the box
        on Windows systems (see http://filemagic.readthedocs.org/en/latest/guide.html for details on how to install
        support). The ``contentType`` argument can be used to explicitly set the value (note that JIRA will reject any
        type other than the well-known ones for images, e.g. ``image/jpg``, ``image/png``, etc.)

        This method returns a dict of properties that can be used to crop a subarea of a larger image for use. This
        dict should be saved and passed to :py:meth:`confirm_project_avatar` to finish the avatar creation process. If\
        you want to cut out the middleman and confirm the avatar with JIRA's default cropping, pass the 'auto_confirm'\
        argument with a truthy value and :py:meth:`confirm_project_avatar` will be called for you before this method\
        returns.

        :param project: ID or key of the project to create the avatar in
        :param filename: name of the avatar file
        :param size: size of the avatar file
        :param avatar_img: file-like object holding the avatar
        :param contentType: explicit specification for the avatar image's content-type
        :param boolean auto_confirm: whether to automatically confirm the temporary avatar by calling\
        :py:meth:`confirm_project_avatar` with the return value of this method.
        """
        size_from_file = os.path.getsize(filename)
        if size != size_from_file:
            size = size_from_file

        params = {
            'filename': filename,
            'size': size
        }

        headers = {'X-Atlassian-Token': 'no-check'}
        if contentType is not None:
            headers['content-type'] = contentType
        else:
            # try to detect content-type, this may return None
            headers['content-type'] = self._get_mime_type(avatar_img)

        url = self._get_url('project/' + project + '/avatar/temporary')
        r = self._session.post(url, params=params, headers=headers, data=avatar_img)
        raise_on_error(r)

        cropping_properties = json.loads(r.text)
        if auto_confirm:
            return self.confirm_project_avatar(project, cropping_properties)
        else:
            return cropping_properties

    @translate_resource_args
    def confirm_project_avatar(self, project, cropping_properties):
        """
        Confirm the temporary avatar image previously uploaded with the specified cropping.

        After a successful registry with :py:meth:`create_temp_project_avatar`, use this method to confirm the avatar
        for use. The final avatar can be a subarea of the uploaded image, which is customized with the
        ``cropping_properties``: the return value of :py:meth:`create_temp_project_avatar` should be used for this
        argument.

        :param project: ID or key of the project to confirm the avatar in
        :param cropping_properties: a dict of cropping properties from :py:meth:`create_temp_project_avatar`
        """
        data = cropping_properties
        url = self._get_url('project/' + project + '/avatar')
        r = self._session.post(url, headers={'content-type': 'application/json'}, data=json.dumps(data))
        raise_on_error(r)

        return json.loads(r.text)

    @translate_resource_args
    def set_project_avatar(self, project, avatar):
        """
        Set a project's avatar.

        :param project: ID or key of the project to set the avatar on
        :param avatar: ID of the avatar to set
        """
        self._set_avatar(None, self._get_url('project/' + project + '/avatar'), avatar)

    @translate_resource_args
    def delete_project_avatar(self, project, avatar):
        """
        Delete a project's avatar.

        :param project: ID or key of the project to delete the avatar from
        :param avatar: ID of the avater to delete
        """
        url = self._get_url('project/' + project + '/avatar/' + avatar)
        r = self._session.delete(url)
        raise_on_error(r)

    @translate_resource_args
    def project_components(self, project):
        """
        Get a list of component Resources present on a project.

        :param project: ID or key of the project to get components from
        """
        r_json = self._get_json('project/' + project + '/components')
        components = [Component(self._options, self._session, raw_comp_json) for raw_comp_json in r_json]
        return components

    @translate_resource_args
    def project_versions(self, project):
        """
        Get a list of version Resources present on a project.

        :param project: ID or key of the project to get versions from
        """
        r_json = self._get_json('project/' + project + '/versions')
        versions = [Version(self._options, self._session, raw_ver_json) for raw_ver_json in r_json]
        return versions

    # non-resource
    @translate_resource_args
    def project_roles(self, project):
        """
        Get a dict of role names to resource locations for a project.

        :param project: ID or key of the project to get roles from
        """
        return self._get_json('project/' + project + '/role')

    @translate_resource_args
    def project_role(self, project, id):
        """
        Get a role Resource.

        :param project: ID or key of the project to get the role from
        :param id: ID of the role to get
        """
        return self._find_for_resource(Role, (project, id))

# Resolutions

    def resolutions(self):
        """Get a list of resolution Resources from the server."""
        r_json = self._get_json('resolution')
        resolutions = [Resolution(self._options, self._session, raw_res_json) for raw_res_json in r_json]
        return resolutions

    def resolution(self, id):
        """
        Get a resolution Resource from the server.

        :param id: ID of the resolution to get
        """
        return self._find_for_resource(Resolution, id)

# Search

    def search_issues(self, jql_str, startAt=0, maxResults=50, fields=None, expand=None, json_result=None):
        """
        Get a ResultList of issue Resources matching a JQL search string.

        :param jql_str: the JQL search string to use
        :param startAt: index of the first issue to return
        :param maxResults: maximum number of issues to return. Total number of results
            is available in the ``total`` attribute of the returned ResultList.
            If maxResults evaluates as False, it will try to get all issues in batches of 50.
        :param fields: comma-separated string of issue fields to include in the results
        :param expand: extra information to fetch inside each resource
        """
        # TODO what to do about the expand, which isn't related to the issues?
        infinite = False
        maxi = 50
        idx = 0
        if fields is None:
            fields = []

        if maxResults is None or not maxResults:
            maxResults = maxi
            infinite = True

        search_params = {
            "jql": jql_str,
            "startAt": startAt,
            "maxResults": maxResults,
            "fields": fields,
            "expand": expand
        }
        if json_result:
            return self._get_json('search', params=search_params)

        resource = self._get_json('search', params=search_params)
        issues = [Issue(self._options, self._session, raw_issue_json) for raw_issue_json in resource['issues']]
        cnt = len(issues)
        total = resource['total']
        if infinite:
            while cnt == maxi:
                idx += maxi
                search_params["startAt"] = idx
                resource = self._get_json('search', params=search_params)
                issue_batch = [Issue(self._options, self._session, raw_issue_json) for raw_issue_json in resource['issues']]
                issues.extend(issue_batch)
                cnt = len(issue_batch)
        return ResultList(issues, total)

# Security levels
    def security_level(self, id):
        """
        Get a security level Resource.

        :param id: ID of the security level to get
        """
        return self._find_for_resource(SecurityLevel, id)

# Server info

    # non-resource
    def server_info(self):
        """Get a dict of server information for this JIRA instance."""
        return self._get_json('serverInfo')

# Status

    def statuses(self):
        """Get a list of status Resources from the server."""
        r_json = self._get_json('status')
        statuses = [Status(self._options, self._session, raw_stat_json) for raw_stat_json in r_json]
        return statuses

    def status(self, id):
        """
        Get a status Resource from the server.

        :param id: ID of the status resource to get
        """
        return self._find_for_resource(Status, id)

# Users

    def user(self, id, expand=None):
        """
        Get a user Resource from the server.

        :param id: ID of the user to get
        :param expand: extra information to fetch inside each resource
        """
        user = User(self._options, self._session)
        params = {}
        if expand is not None:
            params['expand'] = expand
        user.find(id, params=params)
        return user

    def search_assignable_users_for_projects(self, username, projectKeys, startAt=0, maxResults=50):
        """
        Get a list of user Resources that match the search string and can be assigned issues for projects.

        :param username: a string to match usernames against
        :param projectKeys: comma-separated list of project keys to check for issue assignment permissions
        :param startAt: index of the first user to return
        :param maxResults: maximum number of users to return
        """
        params = {
            'username': username,
            'projectKeys': projectKeys,
            'startAt': startAt,
            'maxResults': maxResults
        }
        r_json = self._get_json('user/assignable/multiProjectSearch', params=params)
        users = [User(self._options, self._session, raw_user_json) for raw_user_json in r_json]
        return users

    def search_assignable_users_for_issues(self, username, project=None, issueKey=None, expand=None, startAt=0,
                                           maxResults=50):
        """
        Get a list of user Resources that match the search string for assigning or creating issues.

        This method is intended to find users that are eligible to create issues in a project or be assigned
        to an existing issue. When searching for eligible creators, specify a project. When searching for eligible
        assignees, specify an issue key.

        :param username: a string to match usernames against
        :param project: filter returned users by permission in this project (expected if a result will be used to \
        create an issue)
        :param issueKey: filter returned users by this issue (expected if a result will be used to edit this issue)
        :param expand: extra information to fetch inside each resource
        :param startAt: index of the first user to return
        :param maxResults: maximum number of users to return
        """
        params = {
            'username': username,
            'startAt': startAt,
            'maxResults': maxResults,
        }
        if project is not None:
            params['project'] = project
        if issueKey is not None:
            params['issueKey'] = issueKey
        if expand is not None:
            params['expand'] = expand
        r_json = self._get_json('user/assignable/search', params)
        users = [User(self._options, self._session, raw_user_json) for raw_user_json in r_json]
        return users

    # non-resource
    def user_avatars(self, username):
        """
        Get a dict of avatars for the specified user.

        :param username: the username to get avatars for
        """
        return self._get_json('user/avatars', params={'username': username})

    def create_temp_user_avatar(self, user, filename, size, avatar_img, contentType=None, auto_confirm=False):
        """
        Register an image file as a user avatar. The avatar created is temporary and must be confirmed before it can
        be used.

        Avatar images are specified by a filename, size, and file object. By default, the client will attempt to
        autodetect the picture's content type: this mechanism relies on ``libmagic`` and will not work out of the box
        on Windows systems (see http://filemagic.readthedocs.org/en/latest/guide.html for details on how to install
        support). The ``contentType`` argument can be used to explicitly set the value (note that JIRA will reject any
        type other than the well-known ones for images, e.g. ``image/jpg``, ``image/png``, etc.)

        This method returns a dict of properties that can be used to crop a subarea of a larger image for use. This
        dict should be saved and passed to :py:meth:`confirm_user_avatar` to finish the avatar creation process. If you
        want to cut out the middleman and confirm the avatar with JIRA's default cropping, pass the ``auto_confirm``
        argument with a truthy value and :py:meth:`confirm_user_avatar` will be called for you before this method
        returns.

        :param user: user to register the avatar for
        :param filename: name of the avatar file
        :param size: size of the avatar file
        :param avatar_img: file-like object containing the avatar
        :param contentType: explicit specification for the avatar image's content-type
        :param auto_confirm: whether to automatically confirm the temporary avatar by calling\
        :py:meth:`confirm_user_avatar` with the return value of this method.
        """
        size_from_file = os.path.getsize(filename)
        if size != size_from_file:
            size = size_from_file

        params = {
            'username': user,
            'filename': filename,
            'size': size
        }

        headers = {'X-Atlassian-Token': 'no-check'}
        if contentType is not None:
            headers['content-type'] = contentType
        else:
            # try to detect content-type, this may return None
            headers['content-type'] = self._get_mime_type(avatar_img)

        url = self._get_url('user/avatar/temporary')
        r = self._session.post(url, params=params, headers=headers, data=avatar_img)
        raise_on_error(r)

        cropping_properties = json.loads(r.text)
        if auto_confirm:
            return self.confirm_user_avatar(user, cropping_properties)
        else:
            return cropping_properties

    def confirm_user_avatar(self, user, cropping_properties):
        """
        Confirm the temporary avatar image previously uploaded with the specified cropping.

        After a successful registry with :py:meth:`create_temp_user_avatar`, use this method to confirm the avatar for
        use. The final avatar can be a subarea of the uploaded image, which is customized with the
        ``cropping_properties``: the return value of :py:meth:`create_temp_user_avatar` should be used for this
        argument.

        :param user: the user to confirm the avatar for
        :param cropping_properties: a dict of cropping properties from :py:meth:`create_temp_user_avatar`
        """
        data = cropping_properties
        url = self._get_url('user/avatar')
        r = self._session.post(url, params={'username': user}, headers={'content-type': 'application/json'}, data=json.dumps(data))
        raise_on_error(r)

        return json.loads(r.text)

    def set_user_avatar(self, username, avatar):
        """
        Set a user's avatar.

        :param username: the user to set the avatar for
        :param avatar: ID of the avatar to set
        """
        self._set_avatar({'username': username}, self._get_url('user/avatar'), avatar)

    def delete_user_avatar(self, username, avatar):
        """
        Delete a user's avatar.

        :param username: the user to delete the avatar from
        :param avatar: ID of the avatar to remove
        """
        params = {'username': username}
        url = self._get_url('user/avatar/' + avatar)
        r = self._session.delete(url, params=params)
        raise_on_error(r)

    def search_users(self, user, startAt=0, maxResults=50, includeActive=True, includeInactive=False):
        """
        Get a list of user Resources that match the specified search string.

        :param user: a string to match usernames, name or email against
        :param startAt: index of the first user to return
        :param maxResults: maximum number of users to return
        """
        params = {
            'username': user,
            'startAt': startAt,
            'maxResults': maxResults,
            'includeActive': includeActive,
            'includeInactive': includeInactive
        }
        r_json = self._get_json('user/search', params=params)
        users = [User(self._options, self._session, raw_user_json) for raw_user_json in r_json]
        return users

    def search_allowed_users_for_issue(self, user, issueKey=None, projectKey=None, startAt=0, maxResults=50):
        """
        Get a list of user Resources that match a username string and have browse permission for the issue or
        project.

        :param user: a string to match usernames against
        :param issueKey: find users with browse permission for this issue
        :param projectKey: find users with browse permission for this project
        :param startAt: index of the first user to return
        :param maxResults: maximum number of users to return
        """
        params = {
            'username': user,
            'startAt': startAt,
            'maxResults': maxResults,
        }
        if issueKey is not None:
            params['issueKey'] = issueKey
        if projectKey is not None:
            params['projectKey'] = projectKey
        r_json = self._get_json('user/viewissue/search', params)
        users = [User(self._options, self._session, raw_user_json) for raw_user_json in r_json]
        return users

# Versions

    @translate_resource_args
    def create_version(self, name, project, description=None, releaseDate=None):
        """
        Create a version in a project and return a Resource for it.

        :param name: name of the version to create
        :param project: key of the project to create the version in
        :param description: a description of the version
        :param releaseDate: the release date assigned to the version
        """
        data = {
            'name': name,
            'project': project,
        }
        if description is not None:
            data['description'] = description
        if releaseDate is not None:
            data['releaseDate'] = releaseDate

        url = self._get_url('version')
        r = self._session.post(url, headers={'content-type': 'application/json'}, data=json.dumps(data))
        raise_on_error(r)

        version = Version(self._options, self._session, raw=json.loads(r.text))
        return version

    def move_version(self, id, after=None, position=None):
        """
        Move a version within a project's ordered version list and return a new version Resource for it. One,
        but not both, of ``after`` and ``position`` must be specified.

        :param id: ID of the version to move
        :param after: the self attribute of a version to place the specified version after (that is, higher in the list)
        :param position: the absolute position to move this version to: must be one of ``First``, ``Last``,\
        ``Earlier``, or ``Later``
        """
        data = {}
        if after is not None:
            data['after'] = after
        elif position is not None:
            data['position'] = position

        url = self._get_url('version/' + id + '/move')
        r = self._session.post(url, headers={'content-type': 'application/json'}, data=json.dumps(data))
        raise_on_error(r)

        version = Version(self._options, self._session, raw=json.loads(r.text))
        return version

    def version(self, id, expand=None):
        """
        Get a version Resource.

        :param id: ID of the version to get
        :param expand: extra information to fetch inside each resource
        """
        version = Version(self._options, self._session)
        params = {}
        if expand is not None:
            params['expand'] = expand
        version.find(id, params=params)
        return version

    def version_count_related_issues(self, id):
        """
        Get a dict of the counts of issues fixed and affected by a version.

        :param id: the version to count issues for
        """
        r_json = self._get_json('version/' + id + '/relatedIssueCounts')
        del r_json['self']  # this isn't really an addressable resource
        return r_json

    def version_count_unresolved_issues(self, id):
        """
        Get the number of unresolved issues for a version.

        :param id: ID of the version to count issues for
        """
        return self._get_json('version/' + id + '/unresolvedIssueCount')['issuesUnresolvedCount']

# Session authentication

    def session(self):
        """Get a dict of the current authenticated user's session information."""
        url = '{server}/rest/auth/1/session'.format(**self._options)

        if type(self._session.auth) is tuple:
            authentication_data = {'username': self._session.auth[0], 'password': self._session.auth[1]}
            r = self._session.post(url, data=json.dumps(authentication_data),
                                   headers={'Content-type': 'application/json'})
        else:
            r = self._session.get(url)

        raise_on_error(r)

        user = User(self._options, self._session, json.loads(r.text))
        return user

    def kill_session(self):
        """Destroy the session of the current authenticated user."""
        url = self._options['server'] + '/rest/auth/latest/session'
        r = self._session.delete(url)
        raise_on_error(r)

# Websudo

    def kill_websudo(self):
        """Destroy the user's current WebSudo session."""
        url = self._options['server'] + '/rest/auth/1/websudo'
        r = self._session.delete(url)
        raise_on_error(r)

# Utilities
    def _create_http_basic_session(self, username, password):
        verify = self._options['verify']
        if self._options['resilient']:
            self._session = ResilientSession()
        else:
            self._session = requests.Session()
        self._session.verify = verify
        self._session.auth = (username, password)

    def _create_oauth_session(self, oauth):
        verify = self._options['verify']
        oauth = OAuth1(
            oauth['consumer_key'],
            rsa_key=oauth['key_cert'],
            signature_method=SIGNATURE_RSA,
            resource_owner_key=oauth['access_token'],
            resource_owner_secret=oauth['access_token_secret']
        )
        if self._options['resilient']:
            self._session = ResilientSession()
        else:
            self._session = requests.Session()
        self._session.verify = verify
        self._session.auth = oauth

    def _set_avatar(self, params, url, avatar):
        data = {
            'id': avatar
        }
        r = self._session.put(url, params=params, headers={'content-type': 'application/json'}, data=json.dumps(data))
        raise_on_error(r)

    def _get_url(self, path, base=JIRA_BASE_URL):
        options = self._options
        options.update({'path': path})
        return base.format(**options)

    def _get_json(self, path, params=None, base=JIRA_BASE_URL):
        url = self._get_url(path, base)
        r = self._session.get(url, params=params, headers=self._options['headers'])
        raise_on_error(r)

        r_json = json.loads(r.text)
        return r_json

    def _find_for_resource(self, resource_cls, ids, expand=None):
        resource = resource_cls(self._options, self._session)
        params = {}
        if expand is not None:
            params['expand'] = expand
        resource.find(ids, params)
        return resource

    def _try_magic(self):
        try:
            import magic
            import weakref
        except ImportError:
            self._magic = None
        else:
            try:
                _magic = magic.Magic(flags=magic.MAGIC_MIME_TYPE)
                cleanup = lambda _: _magic.close()
                self._magic_weakref = weakref.ref(self, cleanup)
                self._magic = _magic
            except TypeError:
                self._magic = None
            except AttributeError:
                self._magic = None

    def _get_mime_type(self, buff):
        if self._magic is not None:
            return self._magic.id_buffer(buff)
        else:
            try:
                return mimetypes.guess_type("f." + imghdr.what(0, buff))[0]
            except (IOError, TypeError):
                print("WARNING: Couldn't detect content type of avatar image"
                      ". Specify the 'contentType' parameter explicitly.")
                return None

    def email_user(self, user, body, title="JIRA Notification"):
        """
        TBD:
        """
        url = self._options['server'] + '/secure/admin/groovy/CannedScriptRunner.jspa'
        payload = {
            'cannedScript': 'com.onresolve.jira.groovy.canned.workflow.postfunctions.SendCustomEmail',
            'cannedScriptArgs_FIELD_CONDITION': '',
            'cannedScriptArgs_FIELD_EMAIL_TEMPLATE': body,
            'cannedScriptArgs_FIELD_EMAIL_SUBJECT_TEMPLATE': title,
            'cannedScriptArgs_FIELD_EMAIL_FORMAT': 'TEXT',
            'cannedScriptArgs_FIELD_TO_ADDRESSES': self.user(user).emailAddress,
            'cannedScriptArgs_FIELD_TO_USER_FIELDS': '',
            'cannedScriptArgs_FIELD_INCLUDE_ATTACHMENTS': 'FIELD_INCLUDE_ATTACHMENTS_NONE',
            'cannedScriptArgs_FIELD_FROM': '',
            'cannedScriptArgs_FIELD_PREVIEW_ISSUE': '',
            'cannedScript': 'com.onresolve.jira.groovy.canned.workflow.postfunctions.SendCustomEmail',
            'id': '',
            'Preview': 'Preview',
        }
        r = self._session.post(url, headers={'X-Atlassian-Token': 'nocheck', 'Cache-Control': 'no-cache, no-store, no-transform'}, data=payload)
        open("/tmp/jira_email_user_%s.html" % user, "w").write(r.content)
        # return False

        raise_on_error(r)

    def rename_user(self, old_user, new_user):
        """
        Rename a JIRA user. Current implementation relies on third party plugin but in the future it may use embedded JIRA functionality.

        :param old_user: string with username login
        :param new_user: string with username login
        """

        merge = "true"
        try:
            self.user(new_user)
        except:
            merge = "false"

        url = self._options['server'] + '/secure/admin/groovy/CannedScriptRunner.jspa#result'
        payload = {
            "cannedScript": "com.onresolve.jira.groovy.canned.admin.RenameUser",
            "cannedScriptArgs_FIELD_FROM_USER_ID": old_user,
            "cannedScriptArgs_FIELD_TO_USER_ID": new_user,
            "cannedScriptArgs_FIELD_MERGE": merge,
            "id": "",
            "RunCanned": "Run",
        }

        print(self.user(old_user).emailAddress)  # raw displayName

        r = self._session.post(url, headers={'X-Atlassian-Token': 'nocheck', 'Cache-Control': 'no-cache'}, data=payload)
        if r.status_code == 404:
            logging.error("In order to be able to use rename_user() you need to install Script Runner plugin. See https://marketplace.atlassian.com/plugins/com.onresolve.jira.groovy.groovyrunner")
            return False
        if r.status_code != 200:
            logging.error(r.status_code)

        raise_on_error(r)

        if re.compile("XSRF Security Token Missing").search(r.content):
            logging.fatal("Reconfigure JIRA and disable XSRF in order to be able call this. See https://developer.atlassian.com/display/JIRADEV/Form+Token+Handling")
            return False

        open("/tmp/jira_rename_user_%s_to%s.html" % (old_user, new_user), "w").write(r.content)

        msg = r.status_code
        m = re.search("<span class=\"errMsg\">(.*)<\/span>", r.content)
        if m:
            msg = m.group(1)
            logging.error(msg)
            return False
            # <span class="errMsg">Target user ID must exist already for a merge</span>
        p = re.compile("type=\"hidden\" name=\"cannedScriptArgs_Hidden_output\" value=\"(.*?)\"\/>", re.MULTILINE | re.DOTALL)
        m = p.search(r.content)
        if m:
            h = HTMLParser.HTMLParser()
            msg = h.unescape(m.group(1))
            logging.info(msg)

        # let's check if the user still exists
        try:
            self.user(old_user)
        except:
            logging.error("User %s does not exists." % old_user)
            return msg

        logging.error(msg)
        logging.error("User %s does still exists after rename, that's clearly a problem." % old_user)
        return False

    def delete_user(self, username):

        # name=vunguyen&returnUrl=UserBrowser.jspa

        url = self._options['server'] + '/secure/admin/user/DeleteUser.jspa'
        payload = {
            "name": username,
            "Delete": "Delete",
            "returnUrl": "UserBrowser.jspa",
            "confirm": "true",
        }
        r = self._session.post(url, headers={'X-Atlassian-Token': 'nocheck', 'Cache-Control': 'no-cache'}, data=payload)
        # if r.status_code == 404:
        #    logging.error("404")
        #    return False
        if r.status_code != 200:
            logging.error(r.status_code)

        # raise_on_error(r)
        open("/tmp/jira_delete_user_%s_%s.html" % (r.status_code, username), "w").write(r.content)

    def reindex(self, force=False, background=True):
        """
        Start jira re-indexing. Returns True if reindexing is in progress or not needed, or False.

        If you call reindex() without any parameters it will perform a backfround reindex only if JIRA thinks it should do it.

        :param force: reindex even if JIRA doesn'tt say this is needed, False by default.
        :param background: reindex inde background, slower but does not impact the users, defaults to True.
        """
        # /secure/admin/IndexAdmin.jspa
        # /secure/admin/jira/IndexProgress.jspa?taskId=1
        if background:
            indexingStrategy = 'background'
        else:
            indexingStrategy = 'stoptheworld'

        url = self._options['server'] + '/secure/admin/jira/IndexReIndex.jspa'

        r = self._session.get(url, headers=self._options['headers'])
        if r.status_code == 503:
            # logging.warning("JIRA returned 503, this could mean that a full reindex is in progress.")
            return 503
        # raise_on_error(r)

        if not r.content.find("To perform the re-index now, please go to the") and force is False:
            return True

        if r.content.find('All issues are being re-indexed'):
            logging.warning("JIRA re-indexing is already running.")
            return True  # still reindexing is considered still a success

        if r.content.find('To perform the re-index now, please go to the') or force:
            r = self._session.post(url, headers=self._options['headers'], params={"indexingStrategy": indexingStrategy, "reindex": "Re-Index"})
            # raise_on_error(r)
            if r.content.find('All issues are being re-indexed') != -1:
                return True
            else:
                logging.error("Failed to reindex jira, probably a bug.")
                return False

    def backup(self, filename='backup.zip'):
        """
        Will call jira export to backup as zipped xml. Returning with success does not mean that the backup process finished.
        """
        url = self._options['server'] + '/secure/admin/XmlBackup.jspa'
        payload = {'filename': filename}
        r = self._session.post(url, headers=self._options['headers'], data=payload)
        if r.status_code == 200:
            return True
        else:
            logging.warning('Got %s response from calling backup.' % r.status_code)
            return r.status_code

    def current_user(self):
        if not hasattr(self, '_serverInfo') or 'username' not in self._serverInfo:

            url = self._get_url('serverInfo')
            r = self._session.get(url, headers=self._options['headers'])
            raise_on_error(r)

            r_json = json.loads(r.text)
            if 'x-ausername' in r.headers:
                r_json['username'] = r.headers['x-ausername']
            else:
                r_json['username'] = None
            self._serverInfo = r_json
            # del r_json['self']  # this isn't really an addressable resource
        return self._serverInfo['username']

    def delete_project(self, pid):
        """
        Project can be id, project key or project name. It will return False if it fails.
        """
        found = False
        try:
            if not str(int(pid)) == pid:
                found = True
        except Exception as e:
            r_json = self._get_json('project')
            for e in r_json:
                if e['key'] == pid or e['name'] == pid:
                    pid = e['id']
                    found = True
                    break
            if not found:
                logging.error("Unable to recognize project `%s`" % pid)
                return False
        url = self._options['server'] + '/secure/admin/DeleteProject.jspa'
        payload = {'pid': pid, 'Delete': 'Delete', 'confirm': 'true'}
        r = self._session.post(url, headers=self._options['headers'], data=payload)
        if r.status_code == 200:
            return True
        else:
            logging.warning('Got %s response from calling delete_project.' % r.status_code)
            return r.status_code

    def create_project(self, key, name=None, assignee=None):
        """
        Key is mandatory and has to match JIRA project key requirements, usually only 2-10 uppercase characters.
        If name is not specified it will use the key value.
        If assignee is not specified it will use current user.
        The returned value should evaluate to False if it fails otherwise it will be the new project id.
        """
        if assignee is None:
            assignee = self.current_user()
        if name is None:
            name = key
        if key.upper() != key or not key.isalpha() or len(key) < 2 or len(key) > 10:
            logging.error('key parameter is not all uppercase alphanumeric of length between 2 and 10')
            return False
        url = self._options['server'] + '/secure/admin/AddProject.jspa'
        payload = {'name': name, 'key': key, 'keyEdited': 'true', 'permissionScheme': '', 'lead': assignee, 'assigneeType': '2'}
        r = self._session.post(url, headers=self._options['headers'], data=payload)
        content = r.content.decode('utf8')
        if r.status_code == 200 and content.find('<meta name="projectKey" content="%s"/>' % key):
            m = re.search("<meta name=\"projectId\" content=\"(\d+)\"\/>", content)
            if m:
                return m.groups()[0]  # that's the projectID
        f = tempfile.NamedTemporaryFile(suffix='.html', prefix='python-jira-error-create-project-', delete=False)
        f.write(r.content)
        logging.error("Unexpected result while running create project. Server response saved in %s for further investigation [HTTP response=%s]." % (f.name, r.status_code))
        return False

    def add_user(self, username, email, directoryId=1, password=None, fullname=None, sendEmail=False, active=True):

        if not password:
            password = ''.join(random.choice(string.ascii_uppercase + string.digits + string.ascii_lowercase) for x in range(10))
        if not fullname:
            fullname = username
        # TODO: default the directoryID to the first directory in jira instead of 1 which is the internal one.
        url = self._options['server'] + '/secure/admin/AddUser.jspa'
        payload = {'username': username, 'active': 'false', 'email': email, 'directoryId': directoryId, 'password': password, 'confirm': password, 'fullname': fullname, 'sendEmail': sendEmail}
        r = self._session.post(url, headers=self._options['headers'], data=payload)

        if r.status_code == 200:
            content = r.content.decode('utf8')
            if content.find('class="error">'):
                m = re.search('class="error">(.*)</div>', content)
                if m:
                    msg = m.groups()[0]
                    if msg == 'A user with that username already exists.':
                        return True
                    else:
                        logging.error()
                        return False
            elif 'XSRF Security Token Missing' in content:
                logging.error('XSRF Security Token Missing')
                return False
        if not active:
            # active cannot be set on creation (ask Atlas why)
            url = self._options['server'] + '/secure/admin/EditUser.jspa'
            payload = {'editName': username, 'active': 'false', 'email': email, 'fullName': fullname}
            r = self._session.post(url, headers=self._options['headers'], data=payload)

    def add_user_to_group(self, username, group):
        url = self._options['server'] + '/secure/admin/user/EditUserGroups.jspa'
        payload = {
            'groupsToJoin': group,
            'name': username,
            'join': 'submit'}
        r = self._session.post(url, headers=self._options['headers'], data=payload)
        if r.status_code == 200:
            content = r.content.decode('utf8')
            if content.find('class="error">') != -1:
                m = re.search('class="error">(.*)</div>', content)
                if m:
                    msg = m.groups()[0]
                    if msg == 'A user with that username already exists.':
                        return True
                    else:
                        logging.error()
                        return False
            elif 'XSRF Security Token Missing' in content:
                logging.error('XSRF Security Token Missing')
                return False
            else:
                return True
        return False

# Experimental
    # Experimental support for iDalko Grid, expect API to change as it's using private APIs currently
    # https://support.idalko.com/browse/IGRID-1017
    def get_igrid(self, issueid, customfield, schemeid):
        url = self._options['server'] + '/rest/idalko-igrid/1.0/datagrid/data'
        if str(customfield).isdigit():
            customfield = "customfield_%s" % customfield
        params = {
            #'_mode':'view',
            '_issueId': issueid,
            '_fieldId': customfield,
            '_confSchemeId': schemeid,
            #'validate':True,
            #'_search':False,
            #'rows':100,
            #'page':1,
            #'sidx':'DEFAULT',
            #'sord':'asc',
        }
        r = self._session.get(url, headers=self._options['headers'], params=params)
        raise_on_error(r)
        return json.loads(r.text)

# GreenHopper


class GreenHopper(JIRA):

    """
    Define a class to hold functions for accessing GreenHopper resources.
    Extend the python-jira JIRA class.
    """

    GREENHOPPER_BASE_URL = '{server}/rest/greenhopper/1.0/{path}'

    def __init__(self, options=None, basic_auth=None, oauth=None):
        self._rank = None
        JIRA.__init__(self, options=options, basic_auth=basic_auth, oauth=oauth)

    def find(self, resource_format, ids=None):
        """
        Get a GreenHopperResource object for any addressable resource on the server.

        This method is a universal resource locator for any RESTful resource in GreenHopper. The
        argument ``resource_format`` is a string of the form ``resource``, ``resource/{0}``,
        ``resource/{0}/sub``, ``resource/{0}/sub/{1}``, etc. The format placeholders will be
        populated from the ``ids`` argument if present. The existing authentication session
        will be used.

        The return value is an untyped Resource object, which will not support specialized
        :py:meth:`.Resource.update` or :py:meth:`.Resource.delete` behavior. Moreover, it will
        not know to return an issue Resource if the client uses the resource issue path. For this
        reason, it is intended to support resources that are not included in the standard
        Atlassian REST API.

        :param resource_format: the subpath to the resource string
        :param ids: values to substitute in the ``resource_format`` string
        :type ids: tuple or None
        """
        resource = GreenHopperResource(resource_format, self._options, self._session)
        resource.find(ids)
        return resource

    """
    Define the functions that interact with GreenHopper.
    """

    @translate_resource_args
    def boards(self):
        """
        Get a list of board GreenHopperResources.
        """
        r_json = self._get_json('rapidviews/list', base=self.GREENHOPPER_BASE_URL)

        boards = [Board(self._options, self._session, raw_boards_json) for raw_boards_json in r_json['views']]
        return boards

    @translate_resource_args
    def sprints(self, id):
        """
        Get a list of sprint GreenHopperResources.

        :param id: the board to get sprints from
        """
        r_json = {}
        try:
            r_json = self._get_json('sprintquery/%s' % id, base=self.GREENHOPPER_BASE_URL)
        except:
            r_json = self._get_json('sprints/%s' % id, base=self.GREENHOPPER_BASE_URL)

        sprints = [Sprint(self._options, self._session, raw_sprints_json) for raw_sprints_json in r_json['sprints']]
        return sprints

    def sprints_by_nme(self,id):
        sprints = {}
        for v in self.sprints(id):
            if v['name'] not in sprints:
                sprints[v['name']]=v
            else:
                raise(Exception("Fatal error, duplicate Sprint Name (%s) found on board %s." % (v['name'], id)))
        return sprints


    def completed_issues(self, board_id, sprint_id):
        """
        Return the completed issues for ``board_id`` and ``sprint_id``.

        :param board_id: the board retrieving issues from
        :param sprint_id: the sprint retieving issues from
        """
        # TODO need a better way to provide all the info from the sprintreport
        # incompletedIssues went to backlog but not it not completed
        # issueKeysAddedDuringSprint used to mark some with a * ?
        # puntedIssues are for scope change?

        r_json = self._get_json('rapid/charts/sprintreport?rapidViewId=%s&sprintId=%s' % (board_id, sprint_id), base=self.GREENHOPPER_BASE_URL)
        issues = [Issue(self._options, self._session, raw_issues_json) for raw_issues_json in r_json['contents']['completedIssues']]
        return issues

    def incompleted_issues(self, board_id, sprint_id):
        """
        Return the completed issues for the given board id and sprint id
        """
        r_json = self._get_json('rapid/charts/sprintreport?rapidViewId=%s&sprintId=%s' % (board_id, sprint_id), self.GREENHOPPER_BASE_URL)
        issues = [Issue(self._options, self._session, raw_issues_json) for raw_issues_json in r_json['contents']['incompletedIssues']]
        return issues

    def sprint_info(self, board_id, sprint_id):
        """
        Return the information about a sprint.

        :param board_id: the board retrieving issues from
        :param sprint_id: the sprint retieving issues from
        """
        return self._get_json('rapid/charts/sprintreport?rapidViewId=%s&sprintId=%s' % (board_id, sprint_id), base=self.GREENHOPPER_BASE_URL)['sprint']

    def create_board(self, name, project_ids, preset="scrum"):
        """
        Create a new board for the ``project_ids``.

        :param name: name of the board
        :param project_ids: the projects to create the board in
        :param preset: what preset to use for this board
        :type preset: 'kanban', 'scrum', 'diy'
        """
        payload = {}
        payload['name'] = name
        payload['projectIds'] = project_ids
        payload['preset'] = preset
        url = self._get_url('rapidview/create/presets', base=self.GREENHOPPER_BASE_URL)
        r = self._session.post(url, headers={'content-type': 'application/json'}, data=json.dumps(payload))
        raise_on_error(r)

        raw_issue_json = json.loads(r.text)
        return Board(self._options, self._session, raw=raw_issue_json)

    def create_sprint(self, name, board_id, startDate=None, endDate=None):
        """
        Create a new sprint for the ``board_id``.

        :param name: name of the sprint
        :param board_id: the board to add the sprint to
        """
        url = self._get_url('sprint/%s' % board_id, base=self.GREENHOPPER_BASE_URL)
        r = self._session.post(url, headers={'content-type': 'application/json'})
        raise_on_error(r)
        raw_issue_json = json.loads(r.text)
        """ now r contains something like:
        {
              "id": 742,
              "name": "Sprint 89",
              "state": "FUTURE",
              "linkedPagesCount": 0,
              "startDate": "None",
              "endDate": "None",
              "completeDate": "None",
              "remoteLinks": []
        }"""

        payload = {}
        payload['name'] = name
        if startDate:
            payload["startDate"] = startDate
        if endDate:
            payload["endDate"] = endDate
        url = self._get_url('sprint/%s' % raw_issue_json['id'], base=self.GREENHOPPER_BASE_URL)
        r = self._session.post(url, headers={'content-type': 'application/json'}, data=json.dumps(payload))
        raise_on_error(r)
        raw_issue_json = json.loads(r.text)

        return Sprint(self._options, self._session, raw=raw_issue_json)

    def add_issues_to_sprint(self, sprint_id, issue_keys):
        """
        Add the issues in ``issue_keys`` to the ``sprint_id``. The sprint must
        be started but not completed.

        If a sprint was completed, then have to also edit the history of the
        issue so that it was added to the sprint before it was completed,
        preferably before it started. A completed sprint's issues also all have
        a resolution set before the completion date.

        If a sprint was not started, then have to edit the marker and copy the
        rank of each issue too.

        :param sprint_id: the sprint to add issues to
        :param issue_keys: the issues to add to the sprint
        """
        data = {}
        data['issueKeys'] = issue_keys
        url = self._get_url('sprint/%s/issues/add' % (sprint_id), base=self.GREENHOPPER_BASE_URL)
        r = self._session.put(url, data=json.dumps(data))
        raise_on_error(r)

    def add_issues_to_epic(self, epic_id, issue_keys, ignore_epics=True):
        """
        Add the issues in ``issue_keys`` to the ``epic_id``.

        :param epic_id: the epic to add issues to
        :param issue_keys: the issues to add to the epic
        :param ignore_epics: ignore any issues listed in ``issue_keys`` that are epics
        """
        data = {}
        data['issueKeys'] = issue_keys
        data['ignoreEpics'] = ignore_epics
        url = self._get_url('epics/%s/add' % epic_id, base=self.GREENHOPPER_BASE_URL)
        r = self._session.put(url, data=json.dumps(data), headers={'Content-Type': 'application/json'})
        raise_on_error(r)

    def rank(self, issue, next_issue):
        """
        Rank an issue before another using the default Ranking field, the one named 'Rank'.

        :param issue: issue key of the issue to be ranked before the second one.
        :param next_issue: issue key of the second issue.
        """
        # {"issueKeys":["ANERDS-102"],"rankBeforeKey":"ANERDS-94","rankAfterKey":"ANERDS-7","customFieldId":11431}
        if not self._rank:
            for field in self.fields():
                if field['name'] == 'Rank' and field['schema']['custom'] == "com.pyxis.greenhopper.jira:gh-global-rank":
                    self._rank = field['schema']['customId']
        data = {"issueKeys": [issue], "rankBeforeKey": next_issue, "customFieldId": self._rank}
        url = self._get_url('rank', base=self.GREENHOPPER_BASE_URL)
        r = self._session.put(url, data=json.dumps(data), headers={'Content-Type': 'application/json'})
        raise_on_error(r)<|MERGE_RESOLUTION|>--- conflicted
+++ resolved
@@ -715,15 +715,6 @@
         """
         warnings.warn("broken: see https://bitbucket.org/bspeakmon/jira-python/issue/46 and https://jira.atlassian.com/browse/JRA-38551", Warning)
 
-<<<<<<< HEAD
-        data = {
-            'object': destination
-        }
-        if globalId is not None:
-            data['globalId'] = globalId
-        if application is not None:
-            data['application'] = application
-=======
         data = {}
         if type(destination) == Issue:
 
@@ -747,7 +738,6 @@
                 data['application'] = application
             data['object'] = destination
 
->>>>>>> 66bba147
         if relationship is not None:
             data['relationship'] = relationship
 
