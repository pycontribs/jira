--- conflicted
+++ resolved
@@ -2447,14 +2447,9 @@
 
     def backup_complete(self):
         """Return boolean based on 'alternativePercentage' and 'size' returned from backup_progress (cloud only)."""
-<<<<<<< HEAD
-        if self.server_info().get('deploymentType') != 'Cloud':
-            logger.warning('This functionality is not available in Server version')
-=======
         if self.deploymentType != 'Cloud':
-            logging.warning(
+            logger.warning(
                 'This functionality is not available in Server version')
->>>>>>> 71d71006
             return None
         status = self.backup_progress()
         perc_complete = int(re.search(r"\s([0-9]*)\s",
@@ -2464,14 +2459,9 @@
 
     def backup_download(self, filename=None):
         """Download backup file from WebDAV (cloud only)."""
-<<<<<<< HEAD
-        if self.server_info().get('deploymentType') != 'Cloud':
-            logger.warning('This functionality is not available in Server version')
-=======
         if self.deploymentType != 'Cloud':
-            logging.warning(
+            logger.warning(
                 'This functionality is not available in Server version')
->>>>>>> 71d71006
             return None
         remote_file = self.backup_progress()['fileName']
         local_file = filename or remote_file
