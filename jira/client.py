--- conflicted
+++ resolved
@@ -1449,11 +1449,8 @@
             id (Union[Issue, str]): ID or key of the issue to get
             fields (Optional[str]): comma-separated string of issue fields to include in the results
             expand (Optional[str]): extra information to fetch inside each resource
-<<<<<<< HEAD
-
-=======
             properties (Optional[str]): extra properties to fetch inside each result
->>>>>>> f7d89628
+
         Returns:
             Issue
         """
@@ -3046,13 +3043,8 @@
             fields (Optional[Union[str, List[str]]]): comma-separated string or list of issue fields to include in the results.
               Default is to include all fields.
             expand (Optional[str]): extra information to fetch inside each resource
-<<<<<<< HEAD
+            properties (Optional[str]): extra properties to fetch inside each result
             json_result (bool): True to return a JSON response. When set to False a :class:`ResultList` will be returned. (Default: ``False``)
-=======
-            properties (Optional[str]): extra properties to fetch inside each result
-            json_result (bool): JSON response will be returned when this parameter is set to True.
-              Otherwise, :class:`~jira.client.ResultList` will be returned.
->>>>>>> f7d89628
 
         Returns:
             Union[Dict,ResultList]: Dict if ``json_result=True``
