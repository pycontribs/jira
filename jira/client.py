#!/usr/bin/python
# -*- coding: utf-8 -*-
from __future__ import unicode_literals
from __future__ import print_function

from requests.auth import AuthBase

"""
This module implements a friendly (well, friendlier) interface between the raw JSON
responses from JIRA and the Resource/dict abstractions provided by this library. Users
will construct a JIRA object as described below. Full API documentation can be found
at: https://jira-python.readthedocs.org/en/latest/
"""

from functools import wraps

import imghdr
import mimetypes

import collections
import copy
import json
import logging
import os
import re
import tempfile
try:  # Python 2.7+
    from logging import NullHandler
except ImportError:
    class NullHandler(logging.Handler):

        def emit(self, record):
            pass
import calendar
import datetime
import hashlib
from numbers import Number
import requests
import sys
import time
import warnings

from requests.utils import get_netrc_auth
from six import iteritems
from six.moves.urllib.parse import urlparse

# GreenHopper specific resources
from jira.exceptions import JIRAError
from jira.resilientsession import raise_on_error
from jira.resilientsession import ResilientSession
# JIRA specific resources
from jira.resources import Attachment
from jira.resources import Board
from jira.resources import Comment
from jira.resources import Component
from jira.resources import Customer
from jira.resources import CustomFieldOption
from jira.resources import Dashboard
from jira.resources import Filter
from jira.resources import GreenHopperResource
from jira.resources import Issue
from jira.resources import IssueLink
from jira.resources import IssueLinkType
from jira.resources import IssueType
from jira.resources import Priority
from jira.resources import Project
from jira.resources import RemoteLink
from jira.resources import RequestType
from jira.resources import Resolution
from jira.resources import Resource
from jira.resources import Role
from jira.resources import SecurityLevel
from jira.resources import ServiceDesk
from jira.resources import Sprint
from jira.resources import Status
from jira.resources import User
from jira.resources import Version
from jira.resources import Votes
from jira.resources import Watchers
from jira.resources import Worklog

from jira import __version__
from jira.utils import CaseInsensitiveDict
from jira.utils import json_loads
from jira.utils import threaded_requests
from pkg_resources import parse_version

try:
    from collections import OrderedDict
except ImportError:
    # noinspection PyUnresolvedReferences
    from ordereddict import OrderedDict

from six import integer_types
from six import string_types

# six.moves does not play well with pyinstaller, see https://github.com/pycontribs/jira/issues/38
# from six.moves import html_parser
if sys.version_info < (3, 0, 0):
    import HTMLParser as html_parser
else:
    import html.parser as html_parser
try:
    # noinspection PyUnresolvedReferences
    from requests_toolbelt import MultipartEncoder
except ImportError:
    pass

try:
    from requests_jwt import JWTAuth
except ImportError:
    pass

# warnings.simplefilter('default')

# encoding = sys.getdefaultencoding()
# if encoding != 'UTF8':
#    warnings.warning("Python default encoding is '%s' instead of 'UTF8' " \
#    "which means that there is a big change of having problems. " \
#    "Possible workaround http://stackoverflow.com/a/17628350/99834" % encoding)

logging.getLogger('jira').addHandler(NullHandler())


def translate_resource_args(func):
    """Decorator that converts Issue and Project resources to their keys when used as arguments."""
    @wraps(func)
    def wrapper(*args, **kwargs):
        arg_list = []
        for arg in args:
            if isinstance(arg, (Issue, Project)):
                arg_list.append(arg.key)
            else:
                arg_list.append(arg)
        result = func(*arg_list, **kwargs)
        return result

    return wrapper


def _get_template_list(data):
    template_list = []
    if 'projectTemplates' in data:
        template_list = data['projectTemplates']
    elif 'projectTemplatesGroupedByType' in data:
        for group in data['projectTemplatesGroupedByType']:
            template_list.extend(group['projectTemplates'])
    return template_list


def _field_worker(fields=None, **fieldargs):
    if fields is not None:
        return {'fields': fields}
    return {'fields': fieldargs}


class ResultList(list):

    def __init__(self, iterable=None, _startAt=None, _maxResults=None, _total=None, _isLast=None):
        if iterable is not None:
            list.__init__(self, iterable)
        else:
            list.__init__(self)

        self.startAt = _startAt
        self.maxResults = _maxResults
        # Optional parameters:
        self.isLast = _isLast
        self.total = _total


class QshGenerator(object):

    def __init__(self, context_path):
        self.context_path = context_path

    def __call__(self, req):
        parse_result = urlparse(req.url)

        path = parse_result.path[len(self.context_path):] if len(self.context_path) > 1 else parse_result.path
        # Per Atlassian docs, use %20 for whitespace when generating qsh for URL
        # https://developer.atlassian.com/cloud/jira/platform/understanding-jwt/#qsh
        query = '&'.join(sorted(parse_result.query.split("&"))).replace('+', '%20')
        qsh = '%(method)s&%(path)s&%(query)s' % {'method': req.method.upper(), 'path': path, 'query': query}

        return hashlib.sha256(qsh.encode('utf-8')).hexdigest()


class JiraCookieAuth(AuthBase):
    """Jira Cookie Authentication

    Allows using cookie authentication as described by
    https://developer.atlassian.com/jiradev/jira-apis/jira-rest-apis/jira-rest-api-tutorials/jira-rest-api-example-cookie-based-authentication

    """

    def __init__(self, session, _get_session, auth):
        self._session = session
        self._get_session = _get_session
        self.__auth = auth

    def handle_401(self, response, **kwargs):
        if response.status_code != 401:
            return response
        self.init_session()
        response = self.process_original_request(response.request.copy())
        return response

    def process_original_request(self, original_request):
        self.update_cookies(original_request)
        return self.send_request(original_request)

    def update_cookies(self, original_request):
        # Cookie header needs first to be deleted for the header to be updated using
        # the prepare_cookies method. See request.PrepareRequest.prepare_cookies
        if 'Cookie' in original_request.headers:
            del original_request.headers['Cookie']
        original_request.prepare_cookies(self.cookies)

    def init_session(self):
        self.start_session()

    def __call__(self, request):
        request.register_hook('response', self.handle_401)
        return request

    def send_request(self, request):
        return self._session.send(request)

    @property
    def cookies(self):
        return self._session.cookies

    def start_session(self):
        self._get_session(self.__auth)


class JIRA(object):
    """User interface to JIRA.

    Clients interact with JIRA by constructing an instance of this object and calling its methods. For addressable
    resources in JIRA -- those with "self" links -- an appropriate subclass of :py:class:`Resource` will be returned
    with customized ``update()`` and ``delete()`` methods, along with attribute access to fields. This means that calls
    of the form ``issue.fields.summary`` will be resolved into the proper lookups to return the JSON value at that
    mapping. Methods that do not return resources will return a dict constructed from the JSON response or a scalar
    value; see each method's documentation for details on what that method returns.

    Without any arguments, this client will connect anonymously to the JIRA instance
    started by the Atlassian Plugin SDK from one of the 'atlas-run', ``atlas-debug``,
    or ``atlas-run-standalone`` commands. By default, this instance runs at
    ``http://localhost:2990/jira``. The ``options`` argument can be used to set the JIRA instance to use.

    Authentication is handled with the ``basic_auth`` argument. If authentication is supplied (and is
    accepted by JIRA), the client will remember it for subsequent requests.

    For quick command line access to a server, see the ``jirashell`` script included with this distribution.

    The easiest way to instantiate is using ``j = JIRA("https://jira.atlasian.com")``

    :param options: Specify the server and properties this client will use. Use a dict with any
        of the following properties:

        * server -- the server address and context path to use. Defaults to ``http://localhost:2990/jira``.
        * rest_path -- the root REST path to use. Defaults to ``api``, where the JIRA REST resources live.
        * rest_api_version -- the version of the REST resources under rest_path to use. Defaults to ``2``.
        * agile_rest_path - the REST path to use for JIRA Agile requests. Defaults to ``greenhopper`` (old, private
                API). Check `GreenHopperResource` for other supported values.
        * verify -- Verify SSL certs. Defaults to ``True``.
        * client_cert -- a tuple of (cert,key) for the requests library for client side SSL
        * check_update -- Check whether using the newest python-jira library version.

    :param basic_auth: A tuple of username and password to use when establishing a session via HTTP BASIC
        authentication.
    :param oauth: A dict of properties for OAuth authentication. The following properties are required:

        * access_token -- OAuth access token for the user
        * access_token_secret -- OAuth access token secret to sign with the key
        * consumer_key -- key of the OAuth application link defined in JIRA
        * key_cert -- private key file to sign requests with (should be the pair of the public key supplied to
          JIRA in the OAuth application link)

    :param kerberos: If true it will enable Kerberos authentication.
    :param kerberos_options: A dict of properties for Kerberos authentication. The following properties are possible:

        * mutual_authentication -- string DISABLED or OPTIONAL.

        Example kerberos_options structure: ``{'mutual_authentication': 'DISABLED'}``

    :param jwt: A dict of properties for JWT authentication supported by Atlassian Connect. The following
        properties are required:

        * secret -- shared secret as delivered during 'installed' lifecycle event
          (see https://developer.atlassian.com/static/connect/docs/latest/modules/lifecycle.html for details)
        * payload -- dict of fields to be inserted in the JWT payload, e.g. 'iss'

        Example jwt structure: ``{'secret': SHARED_SECRET, 'payload': {'iss': PLUGIN_KEY}}``

    :param validate: If true it will validate your credentials first. Remember that if you are accesing JIRA
        as anononymous it will fail to instanciate.
    :param get_server_info: If true it will fetch server version info first to determine if some API calls
        are available.
    :param async: To enable async requests for those actions where we implemented it, like issue update() or delete().
    :param timeout: Set a read/connect timeout for the underlying calls to JIRA (default: None)
        Obviously this means that you cannot rely on the return code when this is enabled.
    """

    DEFAULT_OPTIONS = {
        "server": "http://localhost:2990/jira",
        "auth_url": '/rest/auth/1/session',
        "context_path": "/",
        "rest_path": "api",
        "rest_api_version": "2",
        "agile_rest_path": GreenHopperResource.GREENHOPPER_REST_PATH,
        "agile_rest_api_version": "1.0",
        "verify": True,
        "resilient": True,
        "async": False,
        "client_cert": None,
        "check_update": False,
        "headers": {
            'Cache-Control': 'no-cache',
            # 'Accept': 'application/json;charset=UTF-8',  # default for REST
            'Content-Type': 'application/json',  # ;charset=UTF-8',
            # 'Accept': 'application/json',  # default for REST
            # 'Pragma': 'no-cache',
            # 'Expires': 'Thu, 01 Jan 1970 00:00:00 GMT'
            'X-Atlassian-Token': 'no-check'}}

    checked_version = False

    # TODO(ssbarnea): remove these two variables and use the ones defined in resources
    JIRA_BASE_URL = Resource.JIRA_BASE_URL
    AGILE_BASE_URL = GreenHopperResource.AGILE_BASE_URL

    def __init__(self, server=None, options=None, basic_auth=None, oauth=None, jwt=None, kerberos=False, kerberos_options=None,
                 validate=False, get_server_info=True, async=False, logging=True, max_retries=3, proxies=None,
<<<<<<< HEAD
                 timeout=None, auth=None):
        """Construct a JIRA client instance."""

=======
                 timeout=None):
        """Construct a JIRA client instance.

        Without any arguments, this client will connect anonymously to the JIRA instance
        started by the Atlassian Plugin SDK from one of the 'atlas-run', ``atlas-debug``,
        or ``atlas-run-standalone`` commands. By default, this instance runs at
        ``http://localhost:2990/jira``. The ``options`` argument can be used to set the JIRA instance to use.

        Authentication is handled with the ``basic_auth`` argument. If authentication is supplied (and is
        accepted by JIRA), the client will remember it for subsequent requests.

        For quick command line access to a server, see the ``jirashell`` script included with this distribution.

        The easiest way to instantiate is using j = JIRA("https://jira.atlasian.com")

        :param options: Specify the server and properties this client will use. Use a dict with any
            of the following properties:
            * server -- the server address and context path to use. Defaults to ``http://localhost:2990/jira``.
            * rest_path -- the root REST path to use. Defaults to ``api``, where the JIRA REST resources live.
            * rest_api_version -- the version of the REST resources under rest_path to use. Defaults to ``2``.
            * agile_rest_path - the REST path to use for JIRA Agile requests. Defaults to ``greenhopper`` (old, private
               API). Check `GreenHopperResource` for other supported values.
            * verify -- Verify SSL certs. Defaults to ``True``.
            * client_cert -- a tuple of (cert,key) for the requests library for client side SSL
            * check_update -- Check whether using the newest python-jira library version.
        :param basic_auth: A tuple of username and password to use when establishing a session via HTTP BASIC
        authentication.
        :param oauth: A dict of properties for OAuth authentication. The following properties are required:
            * access_token -- OAuth access token for the user
            * access_token_secret -- OAuth access token secret to sign with the key
            * consumer_key -- key of the OAuth application link defined in JIRA
            * key_cert -- private key file to sign requests with (should be the pair of the public key supplied to
            JIRA in the OAuth application link)
        :param kerberos: If true it will enable Kerberos authentication.
        :param kerberos_options: A dict of properties for Kerberos authentication. The following properties are possible:
            * mutual_authentication -- string DISABLED or OPTIONAL.
            Example kerberos_options structure: ``{'mutual_authentication': 'DISABLED'}``
        :param jwt: A dict of properties for JWT authentication supported by Atlassian Connect. The following
            properties are required:
            * secret -- shared secret as delivered during 'installed' lifecycle event
            (see https://developer.atlassian.com/static/connect/docs/latest/modules/lifecycle.html for details)
            * payload -- dict of fields to be inserted in the JWT payload, e.g. 'iss'
            Example jwt structure: ``{'secret': SHARED_SECRET, 'payload': {'iss': PLUGIN_KEY}}``
        :param validate: If true it will validate your credentials first. Remember that if you are accesing JIRA
            as anononymous it will fail to instanciate.
        :param get_server_info: If true it will fetch server version info first to determine if some API calls
            are available.
        :param async: To enable async requests for those actions where we implemented it, like issue update() or delete().
        :param timeout: Set a read/connect timeout for the underlying calls to JIRA (default: None)
        Obviously this means that you cannot rely on the return code when this is enabled.
        """
>>>>>>> 5b272cbb
        # force a copy of the tuple to be used in __del__() because
        # sys.version_info could have already been deleted in __del__()
        self.sys_version_info = tuple([i for i in sys.version_info])

        if options is None:
            options = {}
            if server and hasattr(server, 'keys'):
                warnings.warn(
                    "Old API usage, use JIRA(url) or JIRA(options={'server': url}, when using dictionary always use named parameters.",
                    DeprecationWarning)
                options = server
                server = None

        if server:
            options['server'] = server
        if async:
            options['async'] = async

        self.logging = logging

        self._options = copy.copy(JIRA.DEFAULT_OPTIONS)

        self._options.update(options)

        self._rank = None

        # Rip off trailing slash since all urls depend on that
        if self._options['server'].endswith('/'):
            self._options['server'] = self._options['server'][:-1]

        context_path = urlparse(self._options['server']).path
        if len(context_path) > 0:
            self._options['context_path'] = context_path

        self._try_magic()

        if oauth:
            self._create_oauth_session(oauth, timeout)
        elif basic_auth:
            self._create_http_basic_session(*basic_auth, timeout=timeout)
            self._session.headers.update(self._options['headers'])
        elif jwt:
            self._create_jwt_session(jwt, timeout)
        elif kerberos:
            self._create_kerberos_session(timeout, kerberos_options=kerberos_options)
<<<<<<< HEAD
        elif auth:
            self._create_cookie_auth(auth, timeout)
            validate = True  # always log in for cookie based auth, as we need a first request to be logged in
=======
>>>>>>> 5b272cbb
        else:
            verify = self._options['verify']
            self._session = ResilientSession(timeout=timeout)
            self._session.verify = verify
        self._session.headers.update(self._options['headers'])

        self._session.max_retries = max_retries

        if proxies:
            self._session.proxies = proxies

        if validate:
            # This will raise an Exception if you are not allowed to login.
            # It's better to fail faster than later.
            user = self.session(auth)
            if user.raw is None:
                auth_method = (
                    oauth or basic_auth or jwt or kerberos or auth or "anonymous"
                )
                raise JIRAError("Can not log in with %s" % str(auth_method))

        self.deploymentType = None
        if get_server_info:
            # We need version in order to know what API calls are available or not
            si = self.server_info()
            try:
                self._version = tuple(si['versionNumbers'])
            except Exception as e:
                logging.error("invalid server_info: %s", si)
                raise e
            self.deploymentType = si.get('deploymentType')
        else:
            self._version = (0, 0, 0)

        if self._options['check_update'] and not JIRA.checked_version:
            self._check_update_()
            JIRA.checked_version = True

        self._fields = {}
        for f in self.fields():
            if 'clauseNames' in f:
                for name in f['clauseNames']:
                    self._fields[name] = f['id']

    def _create_cookie_auth(self, auth, timeout):
        self._session = ResilientSession(timeout=timeout)
        self._session.auth = JiraCookieAuth(self._session, self.session, auth)
        self._session.verify = self._options['verify']
        self._session.cert = self._options['client_cert']

    def _check_update_(self):
        """Check if the current version of the library is outdated."""
        try:
            data = requests.get("https://pypi.python.org/pypi/jira/json", timeout=2.001).json()

            released_version = data['info']['version']
            if parse_version(released_version) > parse_version(__version__):
                warnings.warn(
                    "You are running an outdated version of JIRA Python %s. Current version is %s. Do not file any bugs against older versions." % (
                        __version__, released_version))
        except requests.RequestException:
            pass
        except Exception as e:
            logging.warning(e)

    def __del__(self):
        """Destructor for JIRA instance."""
        self.close()

    def close(self):
        session = getattr(self, "_session", None)
        if session is not None:
            self._session = None
            if self.sys_version_info < (3, 4, 0):  # workaround for https://github.com/kennethreitz/requests/issues/2303
                try:
                    session.close()
                except TypeError:
                    # TypeError: "'NoneType' object is not callable"
                    # Could still happen here because other references are also
                    # in the process to be torn down, see warning section in
                    # https://docs.python.org/2/reference/datamodel.html#object.__del__
                    pass

    def _check_for_html_error(self, content):
        # JIRA has the bad habbit of returning errors in pages with 200 and
        # embedding the error in a huge webpage.
        if '<!-- SecurityTokenMissing -->' in content:
            logging.warning("Got SecurityTokenMissing")
            raise JIRAError("SecurityTokenMissing: %s" % content)
            return False
        return True

    def _get_sprint_field_id(self):
        sprint_field_name = "Sprint"
        sprint_field_id = [f['schema']['customId'] for f in self.fields()
                           if f['name'] == sprint_field_name][0]
        return sprint_field_id

    def _fetch_pages(self, item_type, items_key, request_path, startAt=0, maxResults=50, params=None, base=JIRA_BASE_URL):
        """Fetch pages.

        :param item_type: Type of single item. ResultList of such items will be returned.
        :param items_key: Path to the items in JSON returned from server.
                Set it to None, if response is an array, and not a JSON object.
        :param request_path: path in request URL
        :param startAt: index of the first record to be fetched
        :param maxResults: Maximum number of items to return.
                If maxResults evaluates as False, it will try to get all items in batches.
        :param params: Params to be used in all requests. Should not contain startAt and maxResults,
                        as they will be added for each request created from this function.
        :param base: base URL
        :return: ResultList
        """
        page_params = params.copy() if params else {}
        if startAt:
            page_params['startAt'] = startAt
        if maxResults:
            page_params['maxResults'] = maxResults

        resource = self._get_json(request_path, params=page_params, base=base)
        try:
            next_items_page = [item_type(self._options, self._session, raw_issue_json) for raw_issue_json in
                               (resource[items_key] if items_key else resource)]
        except KeyError as e:
            # improving the error text so we know why it happened
            raise KeyError(str(e) + " : " + json.dumps(resource))

        items = next_items_page

        if True:  # isinstance(resource, dict):

            if isinstance(resource, dict):
                total = resource.get('total')
                # 'isLast' is the optional key added to responses in JIRA Agile 6.7.6. So far not used in basic JIRA API.
                is_last = resource.get('isLast', False)
                start_at_from_response = resource.get('startAt', 0)
                max_results_from_response = resource.get('maxResults', 1)
            else:
                # if is a list
                total = 1
                is_last = True
                start_at_from_response = 0
                max_results_from_response = 1

            # If maxResults evaluates as False, get all items in batches
            if not maxResults:
                page_size = max_results_from_response or len(items)
                page_start = (startAt or start_at_from_response or 0) + page_size
                while not is_last and (total is None or page_start < total) and len(next_items_page) == page_size:
                    page_params['startAt'] = page_start
                    page_params['maxResults'] = page_size
                    resource = self._get_json(request_path, params=page_params, base=base)
                    if resource:
                        try:
                            next_items_page = [item_type(self._options, self._session, raw_issue_json) for raw_issue_json in
                                               (resource[items_key] if items_key else resource)]
                        except KeyError as e:
                            # improving the error text so we know why it happened
                            raise KeyError(str(e) + " : " + json.dumps(resource))
                        items.extend(next_items_page)
                        page_start += page_size
                    else:
                        # if resource is an empty dictionary we assume no-results
                        break

            return ResultList(items, start_at_from_response, max_results_from_response, total, is_last)
        else:
            # it seams that search_users can return a list() containing a single user!
            return ResultList([item_type(self._options, self._session, resource)], 0, 1, 1, True)

    # Information about this client

    def client_info(self):
        """Get the server this client is connected to."""
        return self._options['server']

    # Universal resource loading

    def find(self, resource_format, ids=None):
        """Find Resource object for any addressable resource on the server.

        This method is a universal resource locator for any RESTful resource in JIRA. The
        argument ``resource_format`` is a string of the form ``resource``, ``resource/{0}``,
        ``resource/{0}/sub``, ``resource/{0}/sub/{1}``, etc. The format placeholders will be
        populated from the ``ids`` argument if present. The existing authentication session
        will be used.

        The return value is an untyped Resource object, which will not support specialized
        :py:meth:`.Resource.update` or :py:meth:`.Resource.delete` behavior. Moreover, it will
        not know to return an issue Resource if the client uses the resource issue path. For this
        reason, it is intended to support resources that are not included in the standard
        Atlassian REST API.

        :param resource_format: the subpath to the resource string
        :param ids: values to substitute in the ``resource_format`` string
        :type ids: tuple or None
        """
        resource = Resource(resource_format, self._options, self._session)
        resource.find(ids)
        return resource

    def async_do(self, size=10):
        """Execute all async jobs and wait for them to finish. By default it will run on 10 threads.

        :param size: number of threads to run on.
        """
        if hasattr(self._session, '_async_jobs'):
            logging.info("Executing async %s jobs found in queue by using %s threads..." % (
                len(self._session._async_jobs), size))
            threaded_requests.map(self._session._async_jobs, size=size)

            # Application properties

    # non-resource
    def application_properties(self, key=None):
        """Return the mutable server application properties.

        :param key: the single property to return a value for
        """
        params = {}
        if key is not None:
            params['key'] = key
        return self._get_json('application-properties', params=params)

    def set_application_property(self, key, value):
        """Set the application property.

        :param key: key of the property to set
        :param value: value to assign to the property
        """
        url = self._options['server'] + \
            '/rest/api/latest/application-properties/' + key
        payload = {
            'id': key,
            'value': value}
        return self._session.put(
            url, data=json.dumps(payload))

    def applicationlinks(self, cached=True):
        """List of application links.

        :return: json
        """
        # if cached, return the last result
        if cached and hasattr(self, '_applicationlinks'):
            return self._applicationlinks

        # url = self._options['server'] + '/rest/applinks/latest/applicationlink'
        url = self._options['server'] + \
            '/rest/applinks/latest/listApplicationlinks'

        r = self._session.get(url)

        o = json_loads(r)
        if 'list' in o:
            self._applicationlinks = o['list']
        else:
            self._applicationlinks = []
        return self._applicationlinks

    # Attachments
    def attachment(self, id):
        """Get an attachment Resource from the server for the specified ID."""
        return self._find_for_resource(Attachment, id)

    # non-resource
    def attachment_meta(self):
        """Get the attachment metadata."""
        return self._get_json('attachment/meta')

    @translate_resource_args
    def add_attachment(self, issue, attachment, filename=None):
        """Attach an attachment to an issue and returns a Resource for it.

        The client will *not* attempt to open or validate the attachment; it expects a file-like object to be ready
        for its use. The user is still responsible for tidying up (e.g., closing the file, killing the socket, etc.)

        :param issue: the issue to attach the attachment to
        :param attachment: file-like object to attach to the issue, also works if it is a string with the filename.
        :param filename: optional name for the attached file. If omitted, the file object's ``name`` attribute
            is used. If you aquired the file-like object by any other method than ``open()``, make sure
            that a name is specified in one way or the other.
        :rtype: an Attachment Resource
        """
        if isinstance(attachment, string_types):
            attachment = open(attachment, "rb")
        if hasattr(attachment, 'read') and hasattr(attachment, 'mode') and attachment.mode != 'rb':
            logging.warning(
                "%s was not opened in 'rb' mode, attaching file may fail." % attachment.name)

        url = self._get_url('issue/' + str(issue) + '/attachments')

        fname = filename
        if not fname:
            fname = os.path.basename(attachment.name)

        if 'MultipartEncoder' not in globals():
            method = 'old'
            r = self._session.post(
                url,
                files={
                    'file': (fname, attachment, 'application/octet-stream')},
                headers=CaseInsensitiveDict({'content-type': None, 'X-Atlassian-Token': 'nocheck'}))
        else:
            method = 'MultipartEncoder'

            def file_stream():
                return MultipartEncoder(
                    fields={
                        'file': (fname, attachment, 'application/octet-stream')})
            m = file_stream()
            r = self._session.post(
                url, data=m, headers=CaseInsensitiveDict({'content-type': m.content_type, 'X-Atlassian-Token': 'nocheck'}), retry_data=file_stream)

        js = json_loads(r)
        if not js or not isinstance(js, collections.Iterable):
            raise JIRAError("Unable to parse JSON: %s" % js)
        attachment = Attachment(self._options, self._session, js[0])
        if attachment.size == 0:
            raise JIRAError("Added empty attachment via %s method?!: r: %s\nattachment: %s" % (method, r, attachment))
        return attachment

    def delete_attachment(self, id):
        """Delete attachment by id.

        :param id: ID of the attachment to delete
        """
        url = self._get_url('attachment/' + str(id))
        return self._session.delete(url)

    # Components

    def component(self, id):
        """Get a component Resource from the server.

        :param id: ID of the component to get
        """
        return self._find_for_resource(Component, id)

    @translate_resource_args
    def create_component(self, name, project, description=None, leadUserName=None, assigneeType=None,
                         isAssigneeTypeValid=False):
        """Create a component inside a project and return a Resource for it.

        :param name: name of the component
        :param project: key of the project to create the component in
        :param description: a description of the component
        :param leadUserName: the username of the user responsible for this component
        :param assigneeType: see the ComponentBean.AssigneeType class for valid values
        :param isAssigneeTypeValid: boolean specifying whether the assignee type is acceptable
        """
        data = {
            'name': name,
            'project': project,
            'isAssigneeTypeValid': isAssigneeTypeValid}
        if description is not None:
            data['description'] = description
        if leadUserName is not None:
            data['leadUserName'] = leadUserName
        if assigneeType is not None:
            data['assigneeType'] = assigneeType

        url = self._get_url('component')
        r = self._session.post(
            url, data=json.dumps(data))

        component = Component(self._options, self._session, raw=json_loads(r))
        return component

    def component_count_related_issues(self, id):
        """Get the count of related issues for a component.

        :type id: integer
        :param id: ID of the component to use
        """
        return self._get_json('component/' + id + '/relatedIssueCounts')['issueCount']

    # Custom field options

    def custom_field_option(self, id):
        """Get a custom field option Resource from the server.

        :param id: ID of the custom field to use
        """
        return self._find_for_resource(CustomFieldOption, id)

    # Dashboards

    def dashboards(self, filter=None, startAt=0, maxResults=20):
        """Return a ResultList of Dashboard resources and a ``total`` count.

        :param filter: either "favourite" or "my", the type of dashboards to return
        :param startAt: index of the first dashboard to return
        :param maxResults: maximum number of dashboards to return.
            If maxResults evaluates as False, it will try to get all items in batches.

        :rtype: ResultList
        """
        params = {}
        if filter is not None:
            params['filter'] = filter
        return self._fetch_pages(Dashboard, 'dashboards', 'dashboard', startAt, maxResults, params)

    def dashboard(self, id):
        """Get a dashboard Resource from the server.

        :param id: ID of the dashboard to get.
        """
        return self._find_for_resource(Dashboard, id)

    # Fields

    # non-resource
    def fields(self):
        """Return a list of all issue fields."""
        return self._get_json('field')

    # Filters

    def filter(self, id):
        """Get a filter Resource from the server.

        :param id: ID of the filter to get.
        """
        return self._find_for_resource(Filter, id)

    def favourite_filters(self):
        """Get a list of filter Resources which are the favourites of the currently authenticated user."""
        r_json = self._get_json('filter/favourite')
        filters = [Filter(self._options, self._session, raw_filter_json)
                   for raw_filter_json in r_json]
        return filters

    def create_filter(self, name=None, description=None,
                      jql=None, favourite=None):
        """Create a new filter and return a filter Resource for it.

        :param name: name of the new filter
        :param description: useful human readable description of the new filter
        :param jql: query string that defines the filter
        :param favourite: whether to add this filter to the current user's favorites

        """
        data = {}
        if name is not None:
            data['name'] = name
        if description is not None:
            data['description'] = description
        if jql is not None:
            data['jql'] = jql
        if favourite is not None:
            data['favourite'] = favourite
        url = self._get_url('filter')
        r = self._session.post(
            url, data=json.dumps(data))

        raw_filter_json = json_loads(r)
        return Filter(self._options, self._session, raw=raw_filter_json)

    def update_filter(self, filter_id,
                      name=None, description=None,
                      jql=None, favourite=None):
        """Update a filter and return a filter Resource for it.

        :param name: name of the new filter
        :param description: useful human readable description of the new filter
        :param jql: query string that defines the filter
        :param favourite: whether to add this filter to the current user's favorites

        """
        filter = self.filter(filter_id)
        data = {}
        data['name'] = name or filter.name
        data['description'] = description or filter.description
        data['jql'] = jql or filter.jql
        data['favourite'] = favourite or filter.favourite

        url = self._get_url('filter/%s' % filter_id)
        r = self._session.put(url, headers={'content-type': 'application/json'},
                              data=json.dumps(data))

        raw_filter_json = json.loads(r.text)
        return Filter(self._options, self._session, raw=raw_filter_json)

# Groups

    # non-resource
    def groups(self, query=None, exclude=None, maxResults=9999):
        """Return a list of groups matching the specified criteria.

        :param query: filter groups by name with this string
        :param exclude: filter out groups by name with this string
        :param maxResults: maximum results to return. defaults to 9999
        """
        params = {}
        groups = []
        if query is not None:
            params['query'] = query
        if exclude is not None:
            params['exclude'] = exclude
        if maxResults is not None:
            params['maxResults'] = maxResults
        for group in self._get_json('groups/picker', params=params)['groups']:
            groups.append(group['name'])
        return sorted(groups)

    def group_members(self, group):
        """Return a hash or users with their information. Requires JIRA 6.0 or will raise NotImplemented."""
        if self._version < (6, 0, 0):
            raise NotImplementedError(
                "Group members is not implemented in JIRA before version 6.0, upgrade the instance, if possible.")

        params = {'groupname': group, 'expand': "users"}
        r = self._get_json('group', params=params)
        size = r['users']['size']
        end_index = r['users']['end-index']

        while end_index < size - 1:
            params = {'groupname': group, 'expand': "users[%s:%s]" % (
                end_index + 1, end_index + 50)}
            r2 = self._get_json('group', params=params)
            for user in r2['users']['items']:
                r['users']['items'].append(user)
            end_index = r2['users']['end-index']
            size = r['users']['size']

        result = {}
        for user in r['users']['items']:
            result[user['name']] = {'fullname': user['displayName'], 'email': user.get('emailAddress', 'hidden'),
                                    'active': user['active']}
        return result

    def add_group(self, groupname):
        """Create a new group in JIRA.

        :param groupname: The name of the group you wish to create.
        :return: Boolean - True if succesfull.
        """
        url = self._options['server'] + '/rest/api/latest/group'

        # implementation based on
        # https://docs.atlassian.com/jira/REST/ondemand/#d2e5173

        x = OrderedDict()

        x['name'] = groupname

        payload = json.dumps(x)

        self._session.post(url, data=payload)

        return True

    def remove_group(self, groupname):
        """Delete a group from the JIRA instance.

        :param groupname: The group to be deleted from the JIRA instance.
        :return: Boolean. Returns True on success.
        """
        # implementation based on
        # https://docs.atlassian.com/jira/REST/ondemand/#d2e5173
        url = self._options['server'] + '/rest/api/latest/group'
        x = {'groupname': groupname}
        self._session.delete(url, params=x)
        return True

    # Issues

    def issue(self, id, fields=None, expand=None):
        """Get an issue Resource from the server.

        :param id: ID or key of the issue to get
        :param fields: comma-separated string of issue fields to include in the results
        :param expand: extra information to fetch inside each resource
        """
        # this allows us to pass Issue objects to issue()
        if isinstance(id, Issue):
            return id

        issue = Issue(self._options, self._session)

        params = {}
        if fields is not None:
            params['fields'] = fields
        if expand is not None:
            params['expand'] = expand
        issue.find(id, params=params)
        return issue

    def create_issue(self, fields=None, prefetch=True, **fieldargs):
        """Create a new issue and return an issue Resource for it.

        Each keyword argument (other than the predefined ones) is treated as a field name and the argument's value
        is treated as the intended value for that field -- if the fields argument is used, all other keyword arguments
        will be ignored.

        By default, the client will immediately reload the issue Resource created by this method in order to return
        a complete Issue object to the caller; this behavior can be controlled through the 'prefetch' argument.

        JIRA projects may contain many different issue types. Some issue screens have different requirements for
        fields in a new issue. This information is available through the 'createmeta' method. Further examples are
        available here: https://developer.atlassian.com/display/JIRADEV/JIRA+REST+API+Example+-+Create+Issue

        :param fields: a dict containing field names and the values to use. If present, all other keyword arguments
            will be ignored
        :param prefetch: whether to reload the created issue Resource so that all of its data is present in the value
            returned from this method
        """
        data = _field_worker(fields, **fieldargs)

        p = data['fields']['project']

        if isinstance(p, string_types) or isinstance(p, integer_types):
            data['fields']['project'] = {'id': self.project(p).id}

        p = data['fields']['issuetype']
        if isinstance(p, integer_types):
            data['fields']['issuetype'] = {'id': p}
        if isinstance(p, string_types) or isinstance(p, integer_types):
            data['fields']['issuetype'] = {'id': self.issue_type_by_name(p).id}

        url = self._get_url('issue')
        r = self._session.post(url, data=json.dumps(data))

        raw_issue_json = json_loads(r)
        if 'key' not in raw_issue_json:
            raise JIRAError(r.status_code, response=r, url=url, text=json.dumps(data))
        if prefetch:
            return self.issue(raw_issue_json['key'])
        else:
            return Issue(self._options, self._session, raw=raw_issue_json)

    def create_issues(self, field_list, prefetch=True):
        """Bulk create new issues and return an issue Resource for each successfully created issue.

        See `create_issue` documentation for field information.

        :param field_list: a list of dicts each containing field names and the values to use. Each dict
            is an individual issue to create and is subject to its minimum requirements.
        :param prefetch: whether to reload the created issue Resource for each created issue so that all
            of its data is present in the value returned from this method.
        """
        data = {'issueUpdates': []}
        for field_dict in field_list:
            issue_data = _field_worker(field_dict)
            p = issue_data['fields']['project']

            if isinstance(p, string_types) or isinstance(p, integer_types):
                issue_data['fields']['project'] = {'id': self.project(p).id}

            p = issue_data['fields']['issuetype']
            if isinstance(p, integer_types):
                issue_data['fields']['issuetype'] = {'id': p}
            if isinstance(p, string_types) or isinstance(p, integer_types):
                issue_data['fields']['issuetype'] = {'id': self.issue_type_by_name(p).id}

            data['issueUpdates'].append(issue_data)

        url = self._get_url('issue/bulk')
        r = self._session.post(url, data=json.dumps(data))

        raw_issue_json = json_loads(r)
        issue_list = []
        errors = {}
        for error in raw_issue_json['errors']:
            errors[error['failedElementNumber']] = error['elementErrors']['errors']
        for index, fields in enumerate(field_list):
            if index in errors:
                issue_list.append({'status': 'Error', 'error': errors[index],
                                   'issue': None, 'input_fields': fields})
            else:
                issue = raw_issue_json['issues'].pop(0)
                if prefetch:
                    issue = self.issue(issue['key'])
                else:
                    issue = Issue(self._options, self._session, raw=issue)
                issue_list.append({'status': 'Success', 'issue': issue,
                                   'error': None, 'input_fields': fields})
        return issue_list

    def supports_service_desk(self):
        url = self._options['server'] + '/rest/servicedeskapi/info'
        headers = {'X-ExperimentalApi': 'opt-in'}
        try:
            r = self._session.get(url, headers=headers)
            return r.status_code == 200
        except JIRAError:
            return False

    def create_customer(self, email, displayName):
        """Create a new customer and return an issue Resource for it."""
        url = self._options['server'] + '/rest/servicedeskapi/customer'
        headers = {'X-ExperimentalApi': 'opt-in'}
        r = self._session.post(url, headers=headers, data=json.dumps({
            'email': email,
            'displayName': displayName
        }))

        raw_customer_json = json_loads(r)

        if r.status_code != 201:
            raise JIRAError(r.status_code, request=r)
        return Customer(self._options, self._session, raw=raw_customer_json)

    def service_desks(self):
        """Get a list of ServiceDesk Resources from the server visible to the current authenticated user."""
        url = self._options['server'] + '/rest/servicedeskapi/servicedesk'
        headers = {'X-ExperimentalApi': 'opt-in'}
        r_json = json_loads(self._session.get(url, headers=headers))
        projects = [ServiceDesk(self._options, self._session, raw_project_json)
                    for raw_project_json in r_json['values']]
        return projects

    def service_desk(self, id):
        """Get a Service Desk Resource from the server.

        :param id: ID or key of the Service Desk to get
        """
        return self._find_for_resource(ServiceDesk, id)

    def create_customer_request(self, fields=None, prefetch=True, **fieldargs):
        """Create a new customer request and return an issue Resource for it.

        Each keyword argument (other than the predefined ones) is treated as a field name and the argument's value
        is treated as the intended value for that field -- if the fields argument is used, all other keyword arguments
        will be ignored.

        By default, the client will immediately reload the issue Resource created by this method in order to return
        a complete Issue object to the caller; this behavior can be controlled through the 'prefetch' argument.

        JIRA projects may contain many different issue types. Some issue screens have different requirements for
        fields in a new issue. This information is available through the 'createmeta' method. Further examples are
        available here: https://developer.atlassian.com/display/JIRADEV/JIRA+REST+API+Example+-+Create+Issue

        :param fields: a dict containing field names and the values to use. If present, all other keyword arguments
            will be ignored
        :param prefetch: whether to reload the created issue Resource so that all of its data is present in the value
            returned from this method
        """
        data = fields

        p = data['serviceDeskId']
        service_desk = None

        if isinstance(p, string_types) or isinstance(p, integer_types):
            service_desk = self.service_desk(p)
        elif isinstance(p, ServiceDesk):
            service_desk = p

        data['serviceDeskId'] = service_desk.id

        p = data['requestTypeId']
        if isinstance(p, integer_types):
            data['requestTypeId'] = p
        elif isinstance(p, string_types):
            data['requestTypeId'] = self.request_type_by_name(
                service_desk, p).id

        url = self._options['server'] + '/rest/servicedeskapi/request'
        headers = {'X-ExperimentalApi': 'opt-in'}
        r = self._session.post(url, headers=headers, data=json.dumps(data))

        raw_issue_json = json_loads(r)
        if 'issueKey' not in raw_issue_json:
            raise JIRAError(r.status_code, request=r)
        if prefetch:
            return self.issue(raw_issue_json['issueKey'])
        else:
            return Issue(self._options, self._session, raw=raw_issue_json)

    def createmeta(self, projectKeys=None, projectIds=[], issuetypeIds=None, issuetypeNames=None, expand=None):
        """Get the metadata required to create issues, optionally filtered by projects and issue types.

        :param projectKeys: keys of the projects to filter the results with.
            Can be a single value or a comma-delimited string. May be combined
            with projectIds.
        :param projectIds: IDs of the projects to filter the results with. Can
            be a single value or a comma-delimited string. May be combined with
            projectKeys.
        :param issuetypeIds: IDs of the issue types to filter the results with.
            Can be a single value or a comma-delimited string. May be combined
            with issuetypeNames.
        :param issuetypeNames: Names of the issue types to filter the results
            with. Can be a single value or a comma-delimited string. May be
            combined with issuetypeIds.
        :param expand: extra information to fetch inside each resource.

        """
        params = {}
        if projectKeys is not None:
            params['projectKeys'] = projectKeys
        if projectIds is not None:
            if isinstance(projectIds, string_types):
                projectIds = projectIds.split(',')
            params['projectIds'] = projectIds
        if issuetypeIds is not None:
            params['issuetypeIds'] = issuetypeIds
        if issuetypeNames is not None:
            params['issuetypeNames'] = issuetypeNames
        if expand is not None:
            params['expand'] = expand
        return self._get_json('issue/createmeta', params)

    # non-resource
    @translate_resource_args
    def assign_issue(self, issue, assignee):
        """Assign an issue to a user. None will set it to unassigned. -1 will set it to Automatic.

        :param issue: the issue to assign
        :param assignee: the user to assign the issue to
        """
        url = self._options['server'] + \
            '/rest/api/latest/issue/' + str(issue) + '/assignee'
        payload = {'name': assignee}
        r = self._session.put(
            url, data=json.dumps(payload))
        raise_on_error(r)
        return True

    @translate_resource_args
    def comments(self, issue):
        """Get a list of comment Resources.

        :param issue: the issue to get comments from
        """
        r_json = self._get_json('issue/' + str(issue) + '/comment')

        comments = [Comment(self._options, self._session, raw_comment_json)
                    for raw_comment_json in r_json['comments']]
        return comments

    @translate_resource_args
    def comment(self, issue, comment):
        """Get a comment Resource from the server for the specified ID.

        :param issue: ID or key of the issue to get the comment from
        :param comment: ID of the comment to get
        """
        return self._find_for_resource(Comment, (issue, comment))

    @translate_resource_args
    def add_comment(self, issue, body, visibility=None, is_internal=False):
        """Add a comment from the current authenticated user on the specified issue and return a Resource for it.

        The issue identifier and comment body are required.

        :param issue: ID or key of the issue to add the comment to
        :param body: Text of the comment to add
        :param visibility: a dict containing two entries: "type" and "value".
            "type" is 'role' (or 'group' if the JIRA server has configured
            comment visibility for groups) and 'value' is the name of the role
            (or group) to which viewing of this comment will be restricted.
        :param is_internal: defines whether a comment has to be marked as 'Internal' in Jira Service Desk
        """
        data = {
            'body': body,
        }

        if is_internal:
            data.update({
                'properties': [
                    {'key': 'sd.public.comment',
                     'value': {'internal': is_internal}}
                ]
            })

        if visibility is not None:
            data['visibility'] = visibility

        url = self._get_url('issue/' + str(issue) + '/comment')
        r = self._session.post(
            url, data=json.dumps(data)
        )

        comment = Comment(self._options, self._session, raw=json_loads(r))
        return comment

    # non-resource
    @translate_resource_args
    def editmeta(self, issue):
        """Get the edit metadata for an issue.

        :param issue: the issue to get metadata for
        """
        return self._get_json('issue/' + str(issue) + '/editmeta')

    @translate_resource_args
    def remote_links(self, issue):
        """Get a list of remote link Resources from an issue.

        :param issue: the issue to get remote links from
        """
        r_json = self._get_json('issue/' + str(issue) + '/remotelink')
        remote_links = [RemoteLink(
            self._options, self._session, raw_remotelink_json) for raw_remotelink_json in r_json]
        return remote_links

    @translate_resource_args
    def remote_link(self, issue, id):
        """Get a remote link Resource from the server.

        :param issue: the issue holding the remote link
        :param id: ID of the remote link
        """
        return self._find_for_resource(RemoteLink, (issue, id))

    # removed the @translate_resource_args because it prevents us from finding
    # information for building a proper link
    def add_remote_link(self, issue, destination, globalId=None, application=None, relationship=None):
        """Add a remote link from an issue to an external application and returns a remote link Resource for it.

        ``object`` should be a dict containing at least ``url`` to the linked external URL and
        ``title`` to display for the link inside JIRA.

        For definitions of the allowable fields for ``object`` and the keyword arguments ``globalId``, ``application``
        and ``relationship``, see https://developer.atlassian.com/display/JIRADEV/JIRA+REST+API+for+Remote+Issue+Links.

        :param issue: the issue to add the remote link to
        :param destination: the link details to add (see the above link for details)
        :param globalId: unique ID for the link (see the above link for details)
        :param application: application information for the link (see the above link for details)
        :param relationship: relationship description for the link (see the above link for details)
        """
        try:
            applicationlinks = self.applicationlinks()
        except JIRAError as e:
            applicationlinks = []
            # In many (if not most) configurations, non-admin users are
            # not allowed to list applicationlinks; if we aren't allowed,
            # let's let people try to add remote links anyway, we just
            # won't be able to be quite as helpful.
            warnings.warn(
                "Unable to gather applicationlinks; you will not be able "
                "to add links to remote issues: (%s) %s" % (
                    e.status_code,
                    e.text),
                Warning)

        data = {}
        if isinstance(destination, Issue):

            data['object'] = {
                'title': str(destination),
                'url': destination.permalink()}

            for x in applicationlinks:
                if x['application']['displayUrl'] == destination._options['server']:
                    data['globalId'] = "appId=%s&issueId=%s" % (
                        x['application']['id'], destination.raw['id'])
                    data['application'] = {
                        'name': x['application']['name'], 'type': "com.atlassian.jira"}
                    break
            if 'globalId' not in data:
                raise NotImplementedError(
                    "Unable to identify the issue to link to.")
        else:

            if globalId is not None:
                data['globalId'] = globalId
            if application is not None:
                data['application'] = application
            data['object'] = destination

        if relationship is not None:
            data['relationship'] = relationship

        # check if the link comes from one of the configured application links
        for x in applicationlinks:
            if x['application']['displayUrl'] == self._options['server']:
                data['globalId'] = "appId=%s&issueId=%s" % (
                    x['application']['id'], destination.raw['id'])
                data['application'] = {
                    'name': x['application']['name'], 'type': "com.atlassian.jira"}
                break

        url = self._get_url('issue/' + str(issue) + '/remotelink')
        r = self._session.post(
            url, data=json.dumps(data))

        remote_link = RemoteLink(
            self._options, self._session, raw=json_loads(r))
        return remote_link

    def add_simple_link(self, issue, object):
        """Add a simple remote link from an issue to web resource.

        This avoids the admin access problems from add_remote_link by just
            using a simple object and presuming all fields are correct and not
            requiring more complex ``application`` data.

        ``object`` should be a dict containing at least ``url`` to the
            linked external URL and ``title`` to display for the link inside JIRA.

        For definitions of the allowable fields for ``object`` , see https://developer.atlassian.com/display/JIRADEV/JIRA+REST+API+for+Remote+Issue+Links.

        :param issue: the issue to add the remote link to
        :param object: the dictionary used to create remotelink data
        """
        data = {"object": object}
        url = self._get_url('issue/' + str(issue) + '/remotelink')
        r = self._session.post(
            url, data=json.dumps(data))

        simple_link = RemoteLink(
            self._options, self._session, raw=json_loads(r))
        return simple_link

    # non-resource
    @translate_resource_args
    def transitions(self, issue, id=None, expand=None):
        """Get a list of the transitions available on the specified issue to the current user.

        :param issue: ID or key of the issue to get the transitions from
        :param id: if present, get only the transition matching this ID
        :param expand: extra information to fetch inside each transition
        """
        params = {}
        if id is not None:
            params['transitionId'] = id
        if expand is not None:
            params['expand'] = expand
        return self._get_json('issue/' + str(issue) + '/transitions', params=params)['transitions']

    def find_transitionid_by_name(self, issue, transition_name):
        """Get a transitionid available on the specified issue to the current user.

        Look at https://developer.atlassian.com/static/rest/jira/6.1.html#d2e1074 for json reference

        :param issue: ID or key of the issue to get the transitions from
        :param trans_name: iname of transition we are looking for
        """
        transitions_json = self.transitions(issue)
        id = None

        for transition in transitions_json:
            if transition["name"].lower() == transition_name.lower():
                id = transition["id"]
                break
        return id

    @translate_resource_args
    def transition_issue(self, issue, transition, fields=None, comment=None, worklog=None, **fieldargs):
        """Perform a transition on an issue.

        Each keyword argument (other than the predefined ones) is treated as a field name and the argument's value
        is treated as the intended value for that field -- if the fields argument is used, all other keyword arguments
        will be ignored. Field values will be set on the issue as part of the transition process.

        :param issue: ID or key of the issue to perform the transition on
        :param transition: ID or name of the transition to perform
        :param comment: *Optional* String to add as comment to the issue when
            performing the transition.
        :param fields: a dict containing field names and the values to use.
            If present, all other keyword arguments will be ignored
        """
        transitionId = None

        try:
            transitionId = int(transition)
        except Exception:
            # cannot cast to int, so try to find transitionId by name
            transitionId = self.find_transitionid_by_name(issue, transition)
            if transitionId is None:
                raise JIRAError("Invalid transition name. %s" % transition)

        data = {
            'transition': {
                'id': transitionId}}
        if comment:
            data['update'] = {'comment': [{'add': {'body': comment}}]}
        if worklog:
            data['update'] = {'worklog': [{'add': {'timeSpent': worklog}}]}
        if fields is not None:
            data['fields'] = fields
        else:
            fields_dict = {}
            for field in fieldargs:
                fields_dict[field] = fieldargs[field]
            data['fields'] = fields_dict

        url = self._get_url('issue/' + str(issue) + '/transitions')
        r = self._session.post(
            url, data=json.dumps(data))
        try:
            r_json = json_loads(r)
        except ValueError as e:
            logging.error("%s\n%s" % (e, r.text))
            raise e
        return r_json

    @translate_resource_args
    def votes(self, issue):
        """Get a votes Resource from the server.

        :param issue: ID or key of the issue to get the votes for
        """
        return self._find_for_resource(Votes, issue)

    @translate_resource_args
    def add_vote(self, issue):
        """Register a vote for the current authenticated user on an issue.

        :param issue: ID or key of the issue to vote on
        """
        url = self._get_url('issue/' + str(issue) + '/votes')
        return self._session.post(url)

    @translate_resource_args
    def remove_vote(self, issue):
        """Remove the current authenticated user's vote from an issue.

        :param issue: ID or key of the issue to unvote on
        """
        url = self._get_url('issue/' + str(issue) + '/votes')
        self._session.delete(url)

    @translate_resource_args
    def watchers(self, issue):
        """Get a watchers Resource from the server for an issue.

        :param issue: ID or key of the issue to get the watchers for
        """
        return self._find_for_resource(Watchers, issue)

    @translate_resource_args
    def add_watcher(self, issue, watcher):
        """Add a user to an issue's watchers list.

        :param issue: ID or key of the issue affected
        :param watcher: username of the user to add to the watchers list
        """
        url = self._get_url('issue/' + str(issue) + '/watchers')
        self._session.post(
            url, data=json.dumps(watcher))

    @translate_resource_args
    def remove_watcher(self, issue, watcher):
        """Remove a user from an issue's watch list.

        :param issue: ID or key of the issue affected
        :param watcher: username of the user to remove from the watchers list
        """
        url = self._get_url('issue/' + str(issue) + '/watchers')
        params = {'username': watcher}
        result = self._session.delete(url, params=params)
        return result

    @translate_resource_args
    def worklogs(self, issue):
        """Get a list of worklog Resources from the server for an issue.

        :param issue: ID or key of the issue to get worklogs from
        """
        r_json = self._get_json('issue/' + str(issue) + '/worklog')
        worklogs = [Worklog(self._options, self._session, raw_worklog_json)
                    for raw_worklog_json in r_json['worklogs']]
        return worklogs

    @translate_resource_args
    def worklog(self, issue, id):
        """Get a specific worklog Resource from the server.

        :param issue: ID or key of the issue to get the worklog from
        :param id: ID of the worklog to get
        """
        return self._find_for_resource(Worklog, (issue, id))

    @translate_resource_args
    def add_worklog(self, issue, timeSpent=None, timeSpentSeconds=None, adjustEstimate=None,
                    newEstimate=None, reduceBy=None, comment=None, started=None, user=None):
        """Add a new worklog entry on an issue and return a Resource for it.

        :param issue: the issue to add the worklog to
        :param timeSpent: a worklog entry with this amount of time spent, e.g. "2d"
        :param adjustEstimate: (optional) allows the user to provide specific instructions to update the remaining
            time estimate of the issue. The value can either be ``new``, ``leave``, ``manual`` or ``auto`` (default).
        :param newEstimate: the new value for the remaining estimate field. e.g. "2d"
        :param reduceBy: the amount to reduce the remaining estimate by e.g. "2d"
        :param started: Moment when the work is logged, if not specified will default to now
        :param comment: optional worklog comment
        """
        params = {}
        if adjustEstimate is not None:
            params['adjustEstimate'] = adjustEstimate
        if newEstimate is not None:
            params['newEstimate'] = newEstimate
        if reduceBy is not None:
            params['reduceBy'] = reduceBy

        data = {}
        if timeSpent is not None:
            data['timeSpent'] = timeSpent
        if timeSpentSeconds is not None:
            data['timeSpentSeconds'] = timeSpentSeconds
        if comment is not None:
            data['comment'] = comment
        elif user:
            # we log user inside comment as it doesn't always work
            data['comment'] = user

        if started is not None:
            # based on REST Browser it needs: "2014-06-03T08:21:01.273+0000"
            data['started'] = started.strftime("%Y-%m-%dT%H:%M:%S.000%z")
        if user is not None:
            data['author'] = {"name": user,
                              'self': self.JIRA_BASE_URL + '/rest/api/latest/user?username=' + user,
                              'displayName': user,
                              'active': False
                              }
            data['updateAuthor'] = data['author']
        # report bug to Atlassian: author and updateAuthor parameters are
        # ignored.
        url = self._get_url('issue/{0}/worklog'.format(issue))
        r = self._session.post(url, params=params, data=json.dumps(data))

        return Worklog(self._options, self._session, json_loads(r))

    # Issue links

    @translate_resource_args
    def create_issue_link(self, type, inwardIssue, outwardIssue, comment=None):
        """Create a link between two issues.

        :param type: the type of link to create
        :param inwardIssue: the issue to link from
        :param outwardIssue: the issue to link to
        :param comment:  a comment to add to the issues with the link. Should be
            a dict containing ``body`` and ``visibility`` fields: ``body`` being
            the text of the comment and ``visibility`` being a dict containing
            two entries: ``type`` and ``value``. ``type`` is ``role`` (or
            ``group`` if the JIRA server has configured comment visibility for
            groups) and ``value`` is the name of the role (or group) to which
            viewing of this comment will be restricted.
        """
        # let's see if we have the right issue link 'type' and fix it if needed
        if not hasattr(self, '_cached_issuetypes'):
            self._cached_issue_link_types = self.issue_link_types()

        if type not in self._cached_issue_link_types:
            for lt in self._cached_issue_link_types:
                if lt.outward == type:
                    # we are smart to figure it out what he ment
                    type = lt.name
                    break
                elif lt.inward == type:
                    # so that's the reverse, so we fix the request
                    type = lt.name
                    inwardIssue, outwardIssue = outwardIssue, inwardIssue
                    break

        data = {
            'type': {
                'name': type},
            'inwardIssue': {
                'key': inwardIssue},
            'outwardIssue': {
                'key': outwardIssue},
            'comment': comment}
        url = self._get_url('issueLink')
        return self._session.post(
            url, data=json.dumps(data))

    def delete_issue_link(self, id):
        """Delete a link between two issues.

        :param id: ID of the issue link to delete
        """
        url = self._get_url('issueLink') + "/" + id
        return self._session.delete(url)

    def issue_link(self, id):
        """Get an issue link Resource from the server.

        :param id: ID of the issue link to get
        """
        return self._find_for_resource(IssueLink, id)

    # Issue link types

    def issue_link_types(self):
        """Get a list of issue link type Resources from the server."""
        r_json = self._get_json('issueLinkType')
        link_types = [IssueLinkType(self._options, self._session, raw_link_json) for raw_link_json in
                      r_json['issueLinkTypes']]
        return link_types

    def issue_link_type(self, id):
        """Get an issue link type Resource from the server.

        :param id: ID of the issue link type to get
        """
        return self._find_for_resource(IssueLinkType, id)

    # Issue types

    def issue_types(self):
        """Get a list of issue type Resources from the server."""
        r_json = self._get_json('issuetype')
        issue_types = [IssueType(
            self._options, self._session, raw_type_json) for raw_type_json in r_json]
        return issue_types

    def issue_type(self, id):
        """Get an issue type Resource from the server.

        :param id: ID of the issue type to get
        """
        return self._find_for_resource(IssueType, id)

    def issue_type_by_name(self, name):
        issue_types = self.issue_types()
        try:
            issue_type = [it for it in issue_types if it.name == name][0]
        except IndexError:
            raise KeyError("Issue type '%s' is unknown." % name)
        return issue_type

    def request_types(self, service_desk):
        if hasattr(service_desk, 'id'):
            service_desk = service_desk.id
        url = (self._options['server'] +
               '/rest/servicedeskapi/servicedesk/%s/requesttype'
               % service_desk)
        headers = {'X-ExperimentalApi': 'opt-in'}
        r_json = json_loads(self._session.get(url, headers=headers))
        request_types = [
            RequestType(self._options, self._session, raw_type_json)
            for raw_type_json in r_json['values']]
        return request_types

    def request_type_by_name(self, service_desk, name):
        request_types = self.request_types(service_desk)
        try:
            request_type = [rt for rt in request_types if rt.name == name][0]
        except IndexError:
            raise KeyError("Request type '%s' is unknown." % name)
        return request_type

    # User permissions

    # non-resource
    def my_permissions(self, projectKey=None, projectId=None, issueKey=None, issueId=None):
        """Get a dict of all available permissions on the server.

        :param projectKey: limit returned permissions to the specified project
        :param projectId: limit returned permissions to the specified project
        :param issueKey: limit returned permissions to the specified issue
        :param issueId: limit returned permissions to the specified issue
        """
        params = {}
        if projectKey is not None:
            params['projectKey'] = projectKey
        if projectId is not None:
            params['projectId'] = projectId
        if issueKey is not None:
            params['issueKey'] = issueKey
        if issueId is not None:
            params['issueId'] = issueId
        return self._get_json('mypermissions', params=params)

    # Priorities

    def priorities(self):
        """Get a list of priority Resources from the server."""
        r_json = self._get_json('priority')
        priorities = [Priority(
            self._options, self._session, raw_priority_json) for raw_priority_json in r_json]
        return priorities

    def priority(self, id):
        """Get a priority Resource from the server.

        :param id: ID of the priority to get
        """
        return self._find_for_resource(Priority, id)

    # Projects

    def projects(self):
        """Get a list of project Resources from the server visible to the current authenticated user."""
        r_json = self._get_json('project')
        projects = [Project(
            self._options, self._session, raw_project_json) for raw_project_json in r_json]
        return projects

    def project(self, id):
        """Get a project Resource from the server.

        :param id: ID or key of the project to get
        """
        return self._find_for_resource(Project, id)

    # non-resource
    @translate_resource_args
    def project_avatars(self, project):
        """Get a dict of all avatars for a project visible to the current authenticated user.

        :param project: ID or key of the project to get avatars for
        """
        return self._get_json('project/' + project + '/avatars')

    @translate_resource_args
    def create_temp_project_avatar(self, project, filename, size, avatar_img, contentType=None, auto_confirm=False):
        """Register an image file as a project avatar.

        The avatar created is temporary and must be confirmed before it can
            be used.

        Avatar images are specified by a filename, size, and file object. By default, the client will attempt to
            autodetect the picture's content type: this mechanism relies on libmagic and will not work out of the box
            on Windows systems (see http://filemagic.readthedocs.org/en/latest/guide.html for details on how to install
            support). The ``contentType`` argument can be used to explicitly set the value (note that JIRA will reject any
            type other than the well-known ones for images, e.g. ``image/jpg``, ``image/png``, etc.)

        This method returns a dict of properties that can be used to crop a subarea of a larger image for use. This
            dict should be saved and passed to :py:meth:`confirm_project_avatar` to finish the avatar creation process. If
            you want to cut out the middleman and confirm the avatar with JIRA's default cropping, pass the 'auto_confirm'
            argument with a truthy value and :py:meth:`confirm_project_avatar` will be called for you before this method
            returns.

        :param project: ID or key of the project to create the avatar in
        :param filename: name of the avatar file
        :param size: size of the avatar file
        :param avatar_img: file-like object holding the avatar
        :param contentType: explicit specification for the avatar image's content-type
        :param boolean auto_confirm: whether to automatically confirm the temporary avatar by calling
            :py:meth:`confirm_project_avatar` with the return value of this method.
        """
        size_from_file = os.path.getsize(filename)
        if size != size_from_file:
            size = size_from_file

        params = {
            'filename': filename,
            'size': size}

        headers = {'X-Atlassian-Token': 'no-check'}
        if contentType is not None:
            headers['content-type'] = contentType
        else:
            # try to detect content-type, this may return None
            headers['content-type'] = self._get_mime_type(avatar_img)

        url = self._get_url('project/' + project + '/avatar/temporary')
        r = self._session.post(
            url, params=params, headers=headers, data=avatar_img)

        cropping_properties = json_loads(r)
        if auto_confirm:
            return self.confirm_project_avatar(project, cropping_properties)
        else:
            return cropping_properties

    @translate_resource_args
    def confirm_project_avatar(self, project, cropping_properties):
        """Confirm the temporary avatar image previously uploaded with the specified cropping.

        After a successful registry with :py:meth:`create_temp_project_avatar`, use this method to confirm the avatar
        for use. The final avatar can be a subarea of the uploaded image, which is customized with the
        ``cropping_properties``: the return value of :py:meth:`create_temp_project_avatar` should be used for this
        argument.

        :param project: ID or key of the project to confirm the avatar in
        :param cropping_properties: a dict of cropping properties from :py:meth:`create_temp_project_avatar`
        """
        data = cropping_properties
        url = self._get_url('project/' + project + '/avatar')
        r = self._session.post(
            url, data=json.dumps(data))

        return json_loads(r)

    @translate_resource_args
    def set_project_avatar(self, project, avatar):
        """Set a project's avatar.

        :param project: ID or key of the project to set the avatar on
        :param avatar: ID of the avatar to set
        """
        self._set_avatar(
            None, self._get_url('project/' + project + '/avatar'), avatar)

    @translate_resource_args
    def delete_project_avatar(self, project, avatar):
        """Delete a project's avatar.

        :param project: ID or key of the project to delete the avatar from
        :param avatar: ID of the avater to delete
        """
        url = self._get_url('project/' + project + '/avatar/' + avatar)
        return self._session.delete(url)

    @translate_resource_args
    def project_components(self, project):
        """Get a list of component Resources present on a project.

        :param project: ID or key of the project to get components from
        """
        r_json = self._get_json('project/' + project + '/components')
        components = [Component(
            self._options, self._session, raw_comp_json) for raw_comp_json in r_json]
        return components

    @translate_resource_args
    def project_versions(self, project):
        """Get a list of version Resources present on a project.

        :param project: ID or key of the project to get versions from
        """
        r_json = self._get_json('project/' + project + '/versions')
        versions = [
            Version(self._options, self._session, raw_ver_json) for raw_ver_json in r_json]
        return versions

    # non-resource
    @translate_resource_args
    def project_roles(self, project):
        """Get a dict of role names to resource locations for a project.

        :param project: ID or key of the project to get roles from
        """
        path = 'project/' + project + '/role'
        _rolesdict = self._get_json(path)
        rolesdict = {}

        for k, v in _rolesdict.items():
            tmp = {}
            tmp['id'] = v.split("/")[-1]
            tmp['url'] = v
            rolesdict[k] = tmp
        return rolesdict
        # TODO(ssbarnea): return a list of Roles()

    @translate_resource_args
    def project_role(self, project, id):
        """Get a role Resource.

        :param project: ID or key of the project to get the role from
        :param id: ID of the role to get
        """
        if isinstance(id, Number):
            id = "%s" % id
        return self._find_for_resource(Role, (project, id))

    # Resolutions

    def resolutions(self):
        """Get a list of resolution Resources from the server."""
        r_json = self._get_json('resolution')
        resolutions = [Resolution(
            self._options, self._session, raw_res_json) for raw_res_json in r_json]
        return resolutions

    def resolution(self, id):
        """Get a resolution Resource from the server.

        :param id: ID of the resolution to get
        """
        return self._find_for_resource(Resolution, id)

    # Search

    def search_issues(self, jql_str, startAt=0, maxResults=50, validate_query=True, fields=None, expand=None,
                      json_result=None):
        """Get a ResultList of issue Resources matching a JQL search string.

        :param jql_str: the JQL search string to use
        :param startAt: index of the first issue to return
        :param maxResults: maximum number of issues to return. Total number of results
            is available in the ``total`` attribute of the returned ResultList.
            If maxResults evaluates as False, it will try to get all issues in batches.
        :param fields: comma-separated string of issue fields to include in the results
        :param expand: extra information to fetch inside each resource
        :param json_result: JSON response will be returned when this parameter is set to True.
                Otherwise, ResultList will be returned.
        """
        if fields is None:
            fields = []

        if isinstance(fields, string_types):
            fields = fields.split(",")

        # this will translate JQL field names to REST API Name
        # most people do know the JQL names so this will help them use the API easier
        untranslate = {}  # use to add friendly aliases when we get the results back
        if self._fields:
            for i, field in enumerate(fields):
                if field in self._fields:
                    untranslate[self._fields[field]] = fields[i]
                    fields[i] = self._fields[field]

        search_params = {
            "jql": jql_str,
            "startAt": startAt,
            "validateQuery": validate_query,
            "fields": fields,
            "expand": expand}
        if json_result:
            search_params["maxResults"] = maxResults
            if not maxResults:
                warnings.warn('All issues cannot be fetched at once, when json_result parameter is set', Warning)
            return self._get_json('search', params=search_params)

        issues = self._fetch_pages(Issue, 'issues', 'search', startAt, maxResults, search_params)

        if untranslate:
            for i in issues:
                for k, v in iteritems(untranslate):
                    if k in i.raw.get('fields', {}):
                        i.raw['fields'][v] = i.raw['fields'][k]

        return issues

    # Security levels
    def security_level(self, id):
        """Get a security level Resource.

        :param id: ID of the security level to get
        """
        return self._find_for_resource(SecurityLevel, id)

    # Server info

    # non-resource
    def server_info(self):
        """Get a dict of server information for this JIRA instance."""
        retry = 0
        j = self._get_json('serverInfo')
        while not j and retry < 3:
            logging.warning("Bug https://jira.atlassian.com/browse/JRA-59676 trying again...")
            retry += 1
            j = self._get_json('serverInfo')
        return j

    def myself(self):
        """Get a dict of server information for this JIRA instance."""
        return self._get_json('myself')

    # Status

    def statuses(self):
        """Get a list of status Resources from the server."""
        r_json = self._get_json('status')
        statuses = [Status(self._options, self._session, raw_stat_json)
                    for raw_stat_json in r_json]
        return statuses

    def status(self, id):
        """Get a status Resource from the server.

        :param id: ID of the status resource to get
        """
        return self._find_for_resource(Status, id)

    # Users

    def user(self, id, expand=None):
        """Get a user Resource from the server.

        :param id: ID of the user to get
        :param expand: extra information to fetch inside each resource
        """
        user = User(self._options, self._session)
        params = {}
        if expand is not None:
            params['expand'] = expand
        user.find(id, params=params)
        return user

    def search_assignable_users_for_projects(self, username, projectKeys, startAt=0, maxResults=50):
        """Get a list of user Resources that match the search string and can be assigned issues for projects.

        :param username: a string to match usernames against
        :param projectKeys: comma-separated list of project keys to check for issue assignment permissions
        :param startAt: index of the first user to return
        :param maxResults: maximum number of users to return.
                If maxResults evaluates as False, it will try to get all users in batches.
        """
        params = {
            'username': username,
            'projectKeys': projectKeys}
        return self._fetch_pages(User, None, 'user/assignable/multiProjectSearch', startAt, maxResults, params)

    def search_assignable_users_for_issues(self, username, project=None, issueKey=None, expand=None, startAt=0,
                                           maxResults=50):
        """Get a list of user Resources that match the search string for assigning or creating issues.

        This method is intended to find users that are eligible to create issues in a project or be assigned
        to an existing issue. When searching for eligible creators, specify a project. When searching for eligible
        assignees, specify an issue key.

        :param username: a string to match usernames against
        :param project: filter returned users by permission in this project (expected if a result will be used to
            create an issue)
        :param issueKey: filter returned users by this issue (expected if a result will be used to edit this issue)
        :param expand: extra information to fetch inside each resource
        :param startAt: index of the first user to return
        :param maxResults: maximum number of users to return.
                If maxResults evaluates as False, it will try to get all items in batches.
        """
        params = {
            'username': username}
        if project is not None:
            params['project'] = project
        if issueKey is not None:
            params['issueKey'] = issueKey
        if expand is not None:
            params['expand'] = expand
        return self._fetch_pages(User, None, 'user/assignable/search', startAt, maxResults, params)

    # non-resource
    def user_avatars(self, username):
        """Get a dict of avatars for the specified user.

        :param username: the username to get avatars for
        """
        return self._get_json('user/avatars', params={'username': username})

    def create_temp_user_avatar(self, user, filename, size, avatar_img, contentType=None, auto_confirm=False):
        """Register an image file as a user avatar.

        The avatar created is temporary and must be confirmed before it can
        be used.

        Avatar images are specified by a filename, size, and file object. By default, the client will attempt to
        autodetect the picture's content type: this mechanism relies on ``libmagic`` and will not work out of the box
        on Windows systems (see http://filemagic.readthedocs.org/en/latest/guide.html for details on how to install
        support). The ``contentType`` argument can be used to explicitly set the value (note that JIRA will reject any
        type other than the well-known ones for images, e.g. ``image/jpg``, ``image/png``, etc.)

        This method returns a dict of properties that can be used to crop a subarea of a larger image for use. This
        dict should be saved and passed to :py:meth:`confirm_user_avatar` to finish the avatar creation process. If you
        want to cut out the middleman and confirm the avatar with JIRA's default cropping, pass the ``auto_confirm``
        argument with a truthy value and :py:meth:`confirm_user_avatar` will be called for you before this method
        returns.

        :param user: user to register the avatar for
        :param filename: name of the avatar file
        :param size: size of the avatar file
        :param avatar_img: file-like object containing the avatar
        :param contentType: explicit specification for the avatar image's content-type
        :param auto_confirm: whether to automatically confirm the temporary avatar by calling
            :py:meth:`confirm_user_avatar` with the return value of this method.
        """
        size_from_file = os.path.getsize(filename)
        if size != size_from_file:
            size = size_from_file

        # remove path from filename
        filename = os.path.split(filename)[1]

        params = {
            'username': user,
            'filename': filename,
            'size': size}

        headers = {'X-Atlassian-Token': 'no-check'}
        if contentType is not None:
            headers['content-type'] = contentType
        else:
            # try to detect content-type, this may return None
            headers['content-type'] = self._get_mime_type(avatar_img)

        url = self._get_url('user/avatar/temporary')
        r = self._session.post(
            url, params=params, headers=headers, data=avatar_img)

        cropping_properties = json_loads(r)
        if auto_confirm:
            return self.confirm_user_avatar(user, cropping_properties)
        else:
            return cropping_properties

    def confirm_user_avatar(self, user, cropping_properties):
        """Confirm the temporary avatar image previously uploaded with the specified cropping.

        After a successful registry with :py:meth:`create_temp_user_avatar`, use this method to confirm the avatar for
        use. The final avatar can be a subarea of the uploaded image, which is customized with the
        ``cropping_properties``: the return value of :py:meth:`create_temp_user_avatar` should be used for this
        argument.

        :param user: the user to confirm the avatar for
        :param cropping_properties: a dict of cropping properties from :py:meth:`create_temp_user_avatar`
        """
        data = cropping_properties
        url = self._get_url('user/avatar')
        r = self._session.post(url, params={'username': user},
                               data=json.dumps(data))

        return json_loads(r)

    def set_user_avatar(self, username, avatar):
        """Set a user's avatar.

        :param username: the user to set the avatar for
        :param avatar: ID of the avatar to set
        """
        self._set_avatar(
            {'username': username}, self._get_url('user/avatar'), avatar)

    def delete_user_avatar(self, username, avatar):
        """Delete a user's avatar.

        :param username: the user to delete the avatar from
        :param avatar: ID of the avatar to remove
        """
        params = {'username': username}
        url = self._get_url('user/avatar/' + avatar)
        return self._session.delete(url, params=params)

    def search_users(self, user, startAt=0, maxResults=50, includeActive=True, includeInactive=False):
        """Get a list of user Resources that match the specified search string.

        :param user: a string to match usernames, name or email against.
        :param startAt: index of the first user to return.
        :param maxResults: maximum number of users to return.
                If maxResults evaluates as False, it will try to get all items in batches.
        :param includeActive: If true, then active users are included in the results.
        :param includeInactive: If true, then inactive users are included in the results.
        """
        params = {
            'username': user,
            'includeActive': includeActive,
            'includeInactive': includeInactive}
        return self._fetch_pages(User, None, 'user/search', startAt, maxResults, params)

    def search_allowed_users_for_issue(self, user, issueKey=None, projectKey=None, startAt=0, maxResults=50):
        """Get a list of user Resources that match a username string and have browse permission for the issue or project.

        :param user: a string to match usernames against.
        :param issueKey: find users with browse permission for this issue.
        :param projectKey: find users with browse permission for this project.
        :param startAt: index of the first user to return.
        :param maxResults: maximum number of users to return.
                If maxResults evaluates as False, it will try to get all items in batches.
        """
        params = {
            'username': user}
        if issueKey is not None:
            params['issueKey'] = issueKey
        if projectKey is not None:
            params['projectKey'] = projectKey
        return self._fetch_pages(User, None, 'user/viewissue/search', startAt, maxResults, params)

    # Versions

    @translate_resource_args
    def create_version(self, name, project, description=None, releaseDate=None, startDate=None, archived=False,
                       released=False):
        """Create a version in a project and return a Resource for it.

        :param name: name of the version to create
        :param project: key of the project to create the version in
        :param description: a description of the version
        :param releaseDate: the release date assigned to the version
        :param startDate: The start date for the version
        """
        data = {
            'name': name,
            'project': project,
            'archived': archived,
            'released': released}
        if description is not None:
            data['description'] = description
        if releaseDate is not None:
            data['releaseDate'] = releaseDate
        if startDate is not None:
            data['startDate'] = startDate

        url = self._get_url('version')
        r = self._session.post(
            url, data=json.dumps(data))

        time.sleep(1)
        version = Version(self._options, self._session, raw=json_loads(r))
        return version

    def move_version(self, id, after=None, position=None):
        """Move a version within a project's ordered version list and return a new version Resource for it.

        One, but not both, of ``after`` and ``position`` must be specified.

        :param id: ID of the version to move
        :param after: the self attribute of a version to place the specified version after (that is, higher in the list)
        :param position: the absolute position to move this version to: must be one of ``First``, ``Last``,
            ``Earlier``, or ``Later``
        """
        data = {}
        if after is not None:
            data['after'] = after
        elif position is not None:
            data['position'] = position

        url = self._get_url('version/' + id + '/move')
        r = self._session.post(
            url, data=json.dumps(data))

        version = Version(self._options, self._session, raw=json_loads(r))
        return version

    def version(self, id, expand=None):
        """Get a version Resource.

        :param id: ID of the version to get
        :param expand: extra information to fetch inside each resource
        """
        version = Version(self._options, self._session)
        params = {}
        if expand is not None:
            params['expand'] = expand
        version.find(id, params=params)
        return version

    def version_count_related_issues(self, id):
        """Get a dict of the counts of issues fixed and affected by a version.

        :param id: the version to count issues for
        """
        r_json = self._get_json('version/' + id + '/relatedIssueCounts')
        del r_json['self']  # this isn't really an addressable resource
        return r_json

    def version_count_unresolved_issues(self, id):
        """Get the number of unresolved issues for a version.

        :param id: ID of the version to count issues for
        """
        return self._get_json('version/' + id + '/unresolvedIssueCount')['issuesUnresolvedCount']

    # Session authentication

    def session(self, auth=None):
        """Get a dict of the current authenticated user's session information."""
        url = '{server}{auth_url}'.format(**self._options)

        if isinstance(self._session.auth, tuple) or auth:
            if not auth:
                auth = self._session.auth
            username, password = auth
            authentication_data = {'username': username, 'password': password}
            r = self._session.post(url, data=json.dumps(authentication_data))
        else:
            r = self._session.get(url)

        user = User(self._options, self._session, json_loads(r))
        return user

    def kill_session(self):
        """Destroy the session of the current authenticated user."""
        url = self._options['server'] + '/rest/auth/latest/session'
        return self._session.delete(url)

    # Websudo
    def kill_websudo(self):
        """Destroy the user's current WebSudo session.

        Works only for non-cloud deployments, for others does nothing.
        """
        if self.deploymentType != 'Cloud':
            url = self._options['server'] + '/rest/auth/1/websudo'
            return self._session.delete(url)

    # Utilities
    def _create_http_basic_session(self, username, password, timeout=None):
        verify = self._options['verify']
        self._session = ResilientSession(timeout=timeout)
        self._session.verify = verify
        self._session.auth = (username, password)
        self._session.cert = self._options['client_cert']

    def _create_oauth_session(self, oauth, timeout):
        verify = self._options['verify']

        from oauthlib.oauth1 import SIGNATURE_RSA
        from requests_oauthlib import OAuth1

        oauth = OAuth1(
            oauth['consumer_key'],
            rsa_key=oauth['key_cert'],
            signature_method=SIGNATURE_RSA,
            resource_owner_key=oauth['access_token'],
            resource_owner_secret=oauth['access_token_secret'])
        self._session = ResilientSession(timeout)
        self._session.verify = verify
        self._session.auth = oauth

    def _create_kerberos_session(self, timeout, kerberos_options=None):
        verify = self._options['verify']
        if kerberos_options is None:
            kerberos_options = {}

        from requests_kerberos import DISABLED
        from requests_kerberos import HTTPKerberosAuth
        from requests_kerberos import OPTIONAL

        if kerberos_options.get('mutual_authentication', 'OPTIONAL') == 'OPTIONAL':
            mutual_authentication = OPTIONAL
        elif kerberos_options.get('mutual_authentication') == 'DISABLED':
            mutual_authentication = DISABLED
        else:
            raise ValueError("Unknown value for mutual_authentication: %s" %
                             kerberos_options['mutual_authentication'])

        self._session = ResilientSession(timeout=timeout)
        self._session.verify = verify
        self._session.auth = HTTPKerberosAuth(mutual_authentication=mutual_authentication)

    @staticmethod
    def _timestamp(dt=None):
        t = datetime.datetime.utcnow()
        if dt is not None:
            t += dt
        return calendar.timegm(t.timetuple())

    def _create_jwt_session(self, jwt, timeout):
        try:
            jwt_auth = JWTAuth(jwt['secret'], alg='HS256')
        except NameError as e:
            logging.error("JWT authentication requires requests_jwt")
            raise e
        jwt_auth.set_header_format('JWT %s')

        jwt_auth.add_field("iat", lambda req: JIRA._timestamp())
        jwt_auth.add_field("exp", lambda req: JIRA._timestamp(datetime.timedelta(minutes=3)))
        jwt_auth.add_field("qsh", QshGenerator(self._options['context_path']))
        for f in jwt['payload'].items():
            jwt_auth.add_field(f[0], f[1])
        self._session = ResilientSession(timeout=timeout)
        self._session.verify = self._options['verify']
        self._session.auth = jwt_auth

    def _set_avatar(self, params, url, avatar):
        data = {
            'id': avatar}
        return self._session.put(url, params=params, data=json.dumps(data))

    def _get_url(self, path, base=JIRA_BASE_URL):
        options = self._options.copy()
        options.update({'path': path})
        return base.format(**options)

    def _get_json(self, path, params=None, base=JIRA_BASE_URL):
        url = self._get_url(path, base)
        r = self._session.get(url, params=params)
        try:
            r_json = json_loads(r)
        except ValueError as e:
            logging.error("%s\n%s" % (e, r.text))
            raise e
        return r_json

    def _find_for_resource(self, resource_cls, ids, expand=None):
        resource = resource_cls(self._options, self._session)
        params = {}
        if expand is not None:
            params['expand'] = expand
        resource.find(id=ids, params=params)
        if not resource:
            raise JIRAError("Unable to find resource %s(%s)", resource_cls, ids)
        return resource

    def _try_magic(self):
        try:
            import magic
            import weakref
        except ImportError:
            self._magic = None
        else:
            try:
                _magic = magic.Magic(flags=magic.MAGIC_MIME_TYPE)

                def cleanup(x):
                    _magic.close()
                self._magic_weakref = weakref.ref(self, cleanup)
                self._magic = _magic
            except TypeError:
                self._magic = None
            except AttributeError:
                self._magic = None

    def _get_mime_type(self, buff):
        if self._magic is not None:
            return self._magic.id_buffer(buff)
        else:
            try:
                return mimetypes.guess_type("f." + imghdr.what(0, buff))[0]
            except (IOError, TypeError):
                logging.warning("Couldn't detect content type of avatar image"
                                ". Specify the 'contentType' parameter explicitly.")
                return None

    def email_user(self, user, body, title="JIRA Notification"):
        """(Obsolete) Send an email to an user via CannedScriptRunner."""
        url = self._options['server'] + \
            '/secure/admin/groovy/CannedScriptRunner.jspa'
        payload = {
            'cannedScript': 'com.onresolve.jira.groovy.canned.workflow.postfunctions.SendCustomEmail',
            'cannedScriptArgs_FIELD_CONDITION': '',
            'cannedScriptArgs_FIELD_EMAIL_TEMPLATE': body,
            'cannedScriptArgs_FIELD_EMAIL_SUBJECT_TEMPLATE': title,
            'cannedScriptArgs_FIELD_EMAIL_FORMAT': 'TEXT',
            'cannedScriptArgs_FIELD_TO_ADDRESSES': self.user(user).emailAddress,
            'cannedScriptArgs_FIELD_TO_USER_FIELDS': '',
            'cannedScriptArgs_FIELD_INCLUDE_ATTACHMENTS': 'FIELD_INCLUDE_ATTACHMENTS_NONE',
            'cannedScriptArgs_FIELD_FROM': '',
            'cannedScriptArgs_FIELD_PREVIEW_ISSUE': '',
            'cannedScript': 'com.onresolve.jira.groovy.canned.workflow.postfunctions.SendCustomEmail',
            'id': '',
            'Preview': 'Preview'}

        r = self._session.post(
            url, headers=self._options['headers'], data=payload)
        with open("/tmp/jira_email_user_%s.html" % user, "w") as f:
            f.write(r.text)

    def rename_user(self, old_user, new_user):
        """Rename a JIRA user. Current implementation relies on third party plugin but in the future it may use embedded JIRA functionality.

        :param old_user: string with username login
        :param new_user: string with username login
        """
        if self._version >= (6, 0, 0):

            url = self._options['server'] + '/rest/api/latest/user'
            payload = {
                "name": new_user}
            params = {
                'username': old_user}

            # raw displayName
            logging.debug("renaming %s" % self.user(old_user).emailAddress)

            r = self._session.put(url, params=params,
                                  data=json.dumps(payload))

        else:
            # old implementation needed the ScripRunner plugin
            merge = "true"
            try:
                self.user(new_user)
            except Exception:
                merge = "false"

            url = self._options['server'] + '/secure/admin/groovy/CannedScriptRunner.jspa#result'
            payload = {
                "cannedScript": "com.onresolve.jira.groovy.canned.admin.RenameUser",
                "cannedScriptArgs_FIELD_FROM_USER_ID": old_user,
                "cannedScriptArgs_FIELD_TO_USER_ID": new_user,
                "cannedScriptArgs_FIELD_MERGE": merge,
                "id": "",
                "RunCanned": "Run"}

            # raw displayName
            logging.debug("renaming %s" % self.user(old_user).emailAddress)

            r = self._session.post(
                url, headers=self._options['headers'], data=payload)
            if r.status_code == 404:
                logging.error(
                    "In order to be able to use rename_user() you need to install Script Runner plugin. "
                    "See https://marketplace.atlassian.com/plugins/com.onresolve.jira.groovy.groovyrunner")
                return False
            if r.status_code != 200:
                logging.error(r.status_code)

            if re.compile("XSRF Security Token Missing").search(r.content):
                logging.fatal(
                    "Reconfigure JIRA and disable XSRF in order to be able call this. See https://developer.atlassian.com/display/JIRADEV/Form+Token+Handling")
                return False

            with open("/tmp/jira_rename_user_%s_to%s.html" % (old_user, new_user), "w") as f:
                f.write(r.content)

            msg = r.status_code
            m = re.search("<span class=\"errMsg\">(.*)<\/span>", r.content)
            if m:
                msg = m.group(1)
                logging.error(msg)
                return False
                # <span class="errMsg">Target user ID must exist already for a merge</span>
            p = re.compile("type=\"hidden\" name=\"cannedScriptArgs_Hidden_output\" value=\"(.*?)\"\/>",
                           re.MULTILINE | re.DOTALL)
            m = p.search(r.content)
            if m:
                h = html_parser.HTMLParser()
                msg = h.unescape(m.group(1))
                logging.info(msg)

            # let's check if the user still exists
            try:
                self.user(old_user)
            except Exception as e:
                logging.error("User %s does not exists. %s", old_user, e)
                return msg

            logging.error(msg + '\n' + "User %s does still exists after rename, that's clearly a problem." % old_user)
            return False

    def delete_user(self, username):

        url = self._options['server'] + '/rest/api/latest/user/?username=%s' % username

        r = self._session.delete(url)
        if 200 <= r.status_code <= 299:
            return True
        else:
            logging.error(r.status_code)
            return False

    def deactivate_user(self, username):
        """Disable/deactivate the user."""
        if self.deploymentType == 'Cloud':
            url = self._options['server'] + '/admin/rest/um/1/user/deactivate?username=' + username
            self._options['headers']['Content-Type'] = 'application/json'
            userInfo = {}
        else:
            url = self._options['server'] + '/secure/admin/user/EditUser.jspa'
            self._options['headers']['Content-Type'] = 'application/x-www-form-urlencoded; charset=UTF-8'
            user = self.user(username)
            userInfo = {
                'inline': 'true',
                'decorator': 'dialog',
                'username': user.name,
                'fullName': user.displayName,
                'email': user.emailAddress,
                'editName': user.name
            }
        try:
            r = self._session.post(url, headers=self._options['headers'], data=userInfo)
            if r.status_code == 200:
                return True
            else:
                logging.warning(
                    'Got response from deactivating %s: %s' % (username, r.status_code))
                return r.status_code
        except Exception as e:
            print("Error Deactivating %s: %s" % (username, e))

    def reindex(self, force=False, background=True):
        """Start jira re-indexing. Returns True if reindexing is in progress or not needed, or False.

        If you call reindex() without any parameters it will perform a backfround reindex only if JIRA thinks it should do it.

        :param force: reindex even if JIRA doesn'tt say this is needed, False by default.
        :param background: reindex inde background, slower but does not impact the users, defaults to True.
        """
        # /secure/admin/IndexAdmin.jspa
        # /secure/admin/jira/IndexProgress.jspa?taskId=1
        if background:
            indexingStrategy = 'background'
        else:
            indexingStrategy = 'stoptheworld'

        url = self._options['server'] + '/secure/admin/jira/IndexReIndex.jspa'

        r = self._session.get(url, headers=self._options['headers'])
        if r.status_code == 503:
            # logging.warning("JIRA returned 503, this could mean that a full reindex is in progress.")
            return 503

        if not r.text.find("To perform the re-index now, please go to the") and force is False:
            return True

        if r.text.find('All issues are being re-indexed'):
            logging.warning("JIRA re-indexing is already running.")
            return True  # still reindexing is considered still a success

        if r.text.find('To perform the re-index now, please go to the') or force:
            r = self._session.post(url, headers=self._options['headers'],
                                   params={"indexingStrategy": indexingStrategy, "reindex": "Re-Index"})
            if r.text.find('All issues are being re-indexed') != -1:
                return True
            else:
                logging.error("Failed to reindex jira, probably a bug.")
                return False

    def backup(self, filename='backup.zip', attachments=False):
        """Will call jira export to backup as zipped xml. Returning with success does not mean that the backup process finished."""
        if self.deploymentType == 'Cloud':
            url = self._options['server'] + '/rest/backup/1/export/runbackup'
            payload = json.dumps({"cbAttachments": attachments})
            self._options['headers']['X-Requested-With'] = 'XMLHttpRequest'
        else:
            url = self._options['server'] + '/secure/admin/XmlBackup.jspa'
            payload = {'filename': filename}
        try:
            r = self._session.post(url, headers=self._options['headers'], data=payload)
            if r.status_code == 200:
                return True
            else:
                logging.warning(
                    'Got %s response from calling backup.' % r.status_code)
                return r.status_code
        except Exception as e:
            logging.error("I see %s", e)

    def backup_progress(self):
        """Return status of cloud backup as a dict.

        Is there a way to get progress for Server version?
        """
        epoch_time = int(time.time() * 1000)
        if self.deploymentType == 'Cloud':
            url = self._options['server'] + '/rest/obm/1.0/getprogress?_=%i' % epoch_time
        else:
            logging.warning(
                'This functionality is not available in Server version')
            return None
        r = self._session.get(
            url, headers=self._options['headers'])
        # This is weird.  I used to get xml, but now I'm getting json
        try:
            return json.loads(r.text)
        except Exception:
            import defusedxml.ElementTree as etree

            progress = {}
            try:
                root = etree.fromstring(r.text)
            except etree.ParseError as pe:
                logging.warning('Unable to find backup info.  You probably need to initiate a new backup. %s' % pe)
                return None
            for k in root.keys():
                progress[k] = root.get(k)
            return progress

    def backup_complete(self):
        """Return boolean based on 'alternativePercentage' and 'size' returned from backup_progress (cloud only)."""
        if self.deploymentType != 'Cloud':
            logging.warning(
                'This functionality is not available in Server version')
            return None
        status = self.backup_progress()
        perc_complete = int(re.search(r"\s([0-9]*)\s",
                                      status['alternativePercentage']).group(1))
        file_size = int(status['size'])
        return perc_complete >= 100 and file_size > 0

    def backup_download(self, filename=None):
        """Download backup file from WebDAV (cloud only)."""
        if self.deploymentType != 'Cloud':
            logging.warning(
                'This functionality is not available in Server version')
            return None
        remote_file = self.backup_progress()['fileName']
        local_file = filename or remote_file
        url = self._options['server'] + '/webdav/backupmanager/' + remote_file
        try:
            logging.debug('Writing file to %s' % local_file)
            with open(local_file, 'wb') as file:
                try:
                    resp = self._session.get(url, headers=self._options['headers'], stream=True)
                except Exception:
                    raise JIRAError()
                if not resp.ok:
                    logging.error("Something went wrong with download: %s" % resp.text)
                    raise JIRAError(resp.text)
                for block in resp.iter_content(1024):
                    file.write(block)
        except JIRAError as je:
            logging.error('Unable to access remote backup file: %s' % je)
        except IOError as ioe:
            logging.error(ioe)
        return None

    def current_user(self):
        if not hasattr(self, '_serverInfo') or 'username' not in self._serverInfo:

            url = self._get_url('serverInfo')
            r = self._session.get(url, headers=self._options['headers'])

            r_json = json_loads(r)
            if 'x-ausername' in r.headers:
                r_json['username'] = r.headers['x-ausername']
            else:
                r_json['username'] = None
            self._serverInfo = r_json
            # del r_json['self']  # this isn't really an addressable resource
        return self._serverInfo['username']

    def delete_project(self, pid):
        """Delete project from Jira.

        :param str pid:     JIRA projectID or Project or slug
        :returns bool:      True if project was deleted
        :raises JIRAError:  If project not found or not enough permissions
        :raises ValueError: If pid parameter is not Project, slug or ProjectID
        """
        # allows us to call it with Project objects
        if hasattr(pid, 'id'):
            pid = pid.id

        # Check if pid is a number - then we assume that it is
        # projectID
        try:
            str(int(pid)) == pid
        except Exception as e:
            # pid looks like a slug, lets verify that
            r_json = self._get_json('project')
            for e in r_json:
                if e['key'] == pid or e['name'] == pid:
                    pid = e['id']
                    break
            else:
                # pid is not a Project
                # not a projectID and not a slug - we raise error here
                raise ValueError('Parameter pid="%s" is not a Project, '
                                 'projectID or slug' % pid)

        uri = '/rest/api/2/project/%s' % pid
        url = self._options['server'] + uri
        try:
            r = self._session.delete(
                url, headers={'Content-Type': 'application/json'}
            )
        except JIRAError as je:
            if '403' in str(je):
                raise JIRAError('Not enough permissions to delete project')
            if '404' in str(je):
                raise JIRAError('Project not found in Jira')
            raise je

        if r.status_code == 204:
            return True

    def _gain_sudo_session(self, options, destination):
        url = self._options['server'] + '/secure/admin/WebSudoAuthenticate.jspa'

        if not self._session.auth:
            self._session.auth = get_netrc_auth(url)

        payload = {
            'webSudoPassword': self._session.auth[1],
            'webSudoDestination': destination,
            'webSudoIsPost': 'true'}

        payload.update(options)

        return self._session.post(
            url, headers=CaseInsensitiveDict({'content-type': 'application/x-www-form-urlencoded'}), data=payload)

    def create_project(self, key, name=None, assignee=None, type="Software", template_name=None):
        """Key is mandatory and has to match JIRA project key requirements, usually only 2-10 uppercase characters.

        If name is not specified it will use the key value.
        If assignee is not specified it will use current user.
        Parameter template_name is used to create a project based on one of the existing project templates.
        If template_name is not specified, then it should use one of the default values.
        The returned value should evaluate to False if it fails otherwise it will be the new project id.
        """
        if assignee is None:
            assignee = self.current_user()
        if name is None:
            name = key
        url = self._options['server'] + \
            '/rest/project-templates/latest/templates'

        r = self._session.get(url)
        j = json_loads(r)

        possible_templates = ['JIRA Classic', 'JIRA Default Schemes', 'Basic software development']

        if template_name is not None:
            possible_templates = [template_name]

        # https://confluence.atlassian.com/jirakb/creating-a-project-via-rest-based-on-jira-default-schemes-744325852.html
        template_key = 'com.atlassian.jira-legacy-project-templates:jira-blank-item'
        templates = []
        for template in _get_template_list(j):
            templates.append(template['name'])
            if template['name'] in possible_templates:
                template_key = template['projectTemplateModuleCompleteKey']
                break

        payload = {'name': name,
                   'key': key,
                   'keyEdited': 'false',
                   # 'projectTemplate': 'com.atlassian.jira-core-project-templates:jira-issuetracking',
                   # 'permissionScheme': '',
                   'projectTemplateWebItemKey': template_key,
                   'projectTemplateModuleKey': template_key,
                   'lead': assignee,
                   # 'assigneeType': '2',
                   }

        if self._version[0] > 6:
            # JIRA versions before 7 will throw an error if we specify type parameter
            payload['type'] = type

        headers = CaseInsensitiveDict(
            {'Content-Type': 'application/x-www-form-urlencoded'})

        r = self._session.post(url, data=payload, headers=headers)

        if r.status_code == 200:
            r_json = json_loads(r)
            return r_json

        f = tempfile.NamedTemporaryFile(
            suffix='.html', prefix='python-jira-error-create-project-', delete=False)
        f.write(r.text)

        if self.logging:
            logging.error(
                "Unexpected result while running create project. Server response saved in %s for further investigation [HTTP response=%s]." % (
                    f.name, r.status_code))
        return False

    def add_user(self, username, email, directoryId=1, password=None,
                 fullname=None, notify=False, active=True, ignore_existing=False):
        """Create a new JIRA user.

        :param username: the username of the new user
        :type username: ``str``
        :param email: email address of the new user
        :type email: ``str``
        :param directoryId: the directory ID the new user should be a part of
        :type directoryId: ``int``
        :param password: Optional, the password for the new user
        :type password: ``str``
        :param fullname: Optional, the full name of the new user
        :type fullname: ``str``
        :param notify: Whether or not to send a notification to the new user
        :type notify: ``bool``
        :param active: Whether or not to make the new user active upon creation
        :type active: ``bool``
        """
        if not fullname:
            fullname = username
        # TODO(ssbarnea): default the directoryID to the first directory in jira instead
        # of 1 which is the internal one.
        url = self._options['server'] + '/rest/api/latest/user'

        # implementation based on
        # https://docs.atlassian.com/jira/REST/ondemand/#d2e5173
        x = OrderedDict()

        x['displayName'] = fullname
        x['emailAddress'] = email
        x['name'] = username
        if password:
            x['password'] = password
        if notify:
            x['notification'] = 'True'

        payload = json.dumps(x)
        try:
            self._session.post(url, data=payload)
        except JIRAError as e:
            err = e.response.json()['errors']
            if 'username' in err and err['username'] == 'A user with that username already exists.' and ignore_existing:
                return True
            raise e
        return True

    def add_user_to_group(self, username, group):
        """Add a user to an existing group.

        :param username: Username that will be added to specified group.
        :param group: Group that the user will be added to.
        :return: json response from Jira server for success or a value that evaluates as False in case of failure.
        """
        url = self._options['server'] + '/rest/api/latest/group/user'
        x = {'groupname': group}
        y = {'name': username}

        payload = json.dumps(y)

        r = json_loads(self._session.post(url, params=x, data=payload))
        if 'name' not in r or r['name'] != group:
            return False
        else:
            return r

    def remove_user_from_group(self, username, groupname):
        """Remove a user from a group.

        :param username: The user to remove from the group.
        :param groupname: The group that the user will be removed from.
        """
        url = self._options['server'] + '/rest/api/latest/group/user'
        x = {'groupname': groupname,
             'username': username}

        self._session.delete(url, params=x)

        return True

    # Experimental
    # Experimental support for iDalko Grid, expect API to change as it's using private APIs currently
    # https://support.idalko.com/browse/IGRID-1017
    def get_igrid(self, issueid, customfield, schemeid):
        url = self._options['server'] + '/rest/idalko-igrid/1.0/datagrid/data'
        if str(customfield).isdigit():
            customfield = "customfield_%s" % customfield
        params = {
            # '_mode':'view',
            # 'validate':True,
            # '_search':False,
            # 'rows':100,
            # 'page':1,
            # 'sidx':'DEFAULT',
            # 'sord':'asc'
            '_issueId': issueid,
            '_fieldId': customfield,
            '_confSchemeId': schemeid}
        r = self._session.get(
            url, headers=self._options['headers'], params=params)
        return json_loads(r)

    # Jira Agile specific methods (GreenHopper)
    """
    Define the functions that interact with GreenHopper.
    """

    @translate_resource_args
    def boards(self, startAt=0, maxResults=50, type=None, name=None):
        """Get a list of board resources.

        :param startAt: The starting index of the returned boards. Base index: 0.
        :param maxResults: The maximum number of boards to return per page. Default: 50
        :param type: Filters results to boards of the specified type. Valid values: scrum, kanban.
        :param name: Filters results to boards that match or partially match the specified name.
        :rtype: ResultList[Board]

        When old GreenHopper private API is used, paging is not enabled and all parameters are ignored.
        """
        params = {}
        if type:
            params['type'] = type
        if name:
            params['name'] = name

        if self._options['agile_rest_path'] == GreenHopperResource.GREENHOPPER_REST_PATH:
            # Old, private API did not support pagination, all records were present in response,
            #   and no parameters were supported.
            if startAt or maxResults or params:
                warnings.warn('Old private GreenHopper API is used, all parameters will be ignored.', Warning)

            r_json = self._get_json('rapidviews/list', base=self.AGILE_BASE_URL)
            boards = [Board(self._options, self._session, raw_boards_json) for raw_boards_json in r_json['views']]
            return ResultList(boards, 0, len(boards), len(boards), True)
        else:
            return self._fetch_pages(Board, 'values', 'board', startAt, maxResults, params, base=self.AGILE_BASE_URL)

    @translate_resource_args
    def sprints(self, board_id, extended=False, startAt=0, maxResults=50, state=None):
        """Get a list of sprint GreenHopperResources.

        :param board_id: the board to get sprints from
        :param extended: Used only by old GreenHopper API to fetch additional information like
            startDate, endDate, completeDate, much slower because it requires an additional requests for each sprint.
            New JIRA Agile API always returns this information without a need for additional requests.
        :param startAt: the index of the first sprint to return (0 based)
        :param maxResults: the maximum number of sprints to return
        :param state: Filters results to sprints in specified states. Valid values: future, active, closed.
            You can define multiple states separated by commas

        :rtype: dict
        :return: (content depends on API version, but always contains id, name, state, startDate and endDate)
            When old GreenHopper private API is used, paging is not enabled,
            and `startAt`, `maxResults` and `state` parameters are ignored.
        """
        params = {}
        if state:
            if isinstance(state, string_types):
                state = state.split(",")
            params['state'] = state

        if self._options['agile_rest_path'] == GreenHopperResource.GREENHOPPER_REST_PATH:
            r_json = self._get_json('sprintquery/%s?includeHistoricSprints=true&includeFutureSprints=true' % board_id,
                                    base=self.AGILE_BASE_URL)

            if params:
                warnings.warn('Old private GreenHopper API is used, parameters %s will be ignored.' % params, Warning)

            if extended:
                sprints = [Sprint(self._options, self._session, self.sprint_info(None, raw_sprints_json['id']))
                           for raw_sprints_json in r_json['sprints']]
            else:
                sprints = [Sprint(self._options, self._session, raw_sprints_json)
                           for raw_sprints_json in r_json['sprints']]

            return ResultList(sprints, 0, len(sprints), len(sprints), True)
        else:
            return self._fetch_pages(Sprint, 'values', 'board/%s/sprint' % board_id, startAt, maxResults, params,
                                     self.AGILE_BASE_URL)

    def sprints_by_name(self, id, extended=False):
        sprints = {}
        for s in self.sprints(id, extended=extended):
            if s.name not in sprints:
                sprints[s.name] = s.raw
            else:
                raise Exception
        return sprints

    def update_sprint(self, id, name=None, startDate=None, endDate=None, state=None):
        payload = {}
        if name:
            payload['name'] = name
        if startDate:
            payload['startDate'] = startDate
        if endDate:
            payload['endDate'] = endDate
        if state:
            if self._options['agile_rest_path'] != GreenHopperResource.GREENHOPPER_REST_PATH:
                raise NotImplementedError('Public JIRA API does not support state update')
            payload['state'] = state

        url = self._get_url('sprint/%s' % id, base=self.AGILE_BASE_URL)
        r = self._session.put(
            url, data=json.dumps(payload))

        return json_loads(r)

    def incompletedIssuesEstimateSum(self, board_id, sprint_id):
        """Return the total incompleted points this sprint."""
        return self._get_json('rapid/charts/sprintreport?rapidViewId=%s&sprintId=%s' % (board_id, sprint_id),
                              base=self.AGILE_BASE_URL)['contents']['incompletedIssuesEstimateSum']['value']

    def removed_issues(self, board_id, sprint_id):
        """Return the completed issues for the sprint."""
        r_json = self._get_json('rapid/charts/sprintreport?rapidViewId=%s&sprintId=%s' % (board_id, sprint_id),
                                base=self.AGILE_BASE_URL)
        issues = [Issue(self._options, self._session, raw_issues_json) for raw_issues_json in
                  r_json['contents']['puntedIssues']]

        return issues

    def removedIssuesEstimateSum(self, board_id, sprint_id):
        """Return the total incompleted points this sprint."""
        return self._get_json('rapid/charts/sprintreport?rapidViewId=%s&sprintId=%s' % (board_id, sprint_id),
                              base=self.AGILE_BASE_URL)['contents']['puntedIssuesEstimateSum']['value']

    # TODO(ssbarnea): remove sprint_info() method, sprint() method suit the convention more
    def sprint_info(self, board_id, sprint_id):
        """Return the information about a sprint.

        :param board_id: the board retrieving issues from. Deprecated and ignored.
        :param sprint_id: the sprint retrieving issues from
        """
        sprint = Sprint(self._options, self._session)
        sprint.find(sprint_id)
        return sprint.raw

    def sprint(self, id):
        sprint = Sprint(self._options, self._session)
        sprint.find(id)
        return sprint

    # TODO(ssbarnea): remove this as we do have Board.delete()
    def delete_board(self, id):
        """Delete an agile board."""
        board = Board(self._options, self._session, raw={'id': id})
        board.delete()

    def create_board(self, name, project_ids, preset="scrum"):
        """Create a new board for the ``project_ids``.

        :param name: name of the board
        :param project_ids: the projects to create the board in
        :param preset: what preset to use for this board
        :type preset: 'kanban', 'scrum', 'diy'
        """
        if self._options['agile_rest_path'] != GreenHopperResource.GREENHOPPER_REST_PATH:
            raise NotImplementedError('JIRA Agile Public API does not support this request')

        payload = {}
        if isinstance(project_ids, string_types):
            ids = []
            for p in project_ids.split(','):
                ids.append(self.project(p).id)
            project_ids = ','.join(ids)

        payload['name'] = name
        if isinstance(project_ids, string_types):
            project_ids = project_ids.split(',')
        payload['projectIds'] = project_ids
        payload['preset'] = preset
        url = self._get_url(
            'rapidview/create/presets', base=self.AGILE_BASE_URL)
        r = self._session.post(
            url, data=json.dumps(payload))

        raw_issue_json = json_loads(r)
        return Board(self._options, self._session, raw=raw_issue_json)

    def create_sprint(self, name, board_id, startDate=None, endDate=None):
        """Create a new sprint for the ``board_id``.

        :param name: name of the sprint
        :param board_id: the board to add the sprint to
        """
        payload = {'name': name}
        if startDate:
            payload["startDate"] = startDate
        if endDate:
            payload["endDate"] = endDate

        if self._options['agile_rest_path'] == GreenHopperResource.GREENHOPPER_REST_PATH:
            url = self._get_url('sprint/%s' % board_id, base=self.AGILE_BASE_URL)
            r = self._session.post(url)
            raw_issue_json = json_loads(r)
            """ now r contains something like:
            {
                  "id": 742,
                  "name": "Sprint 89",
                  "state": "FUTURE",
                  "linkedPagesCount": 0,
                  "startDate": "None",
                  "endDate": "None",
                  "completeDate": "None",
                  "remoteLinks": []
            }"""

            url = self._get_url(
                'sprint/%s' % raw_issue_json['id'], base=self.AGILE_BASE_URL)
            r = self._session.put(
                url, data=json.dumps(payload))
            raw_issue_json = json_loads(r)
        else:
            url = self._get_url('sprint', base=self.AGILE_BASE_URL)
            payload['originBoardId'] = board_id
            r = self._session.post(url, data=json.dumps(payload))
            raw_issue_json = json_loads(r)

        return Sprint(self._options, self._session, raw=raw_issue_json)

    def add_issues_to_sprint(self, sprint_id, issue_keys):
        """Add the issues in ``issue_keys`` to the ``sprint_id``.

        The sprint must be started but not completed.

        If a sprint was completed, then have to also edit the history of the
        issue so that it was added to the sprint before it was completed,
        preferably before it started. A completed sprint's issues also all have
        a resolution set before the completion date.

        If a sprint was not started, then have to edit the marker and copy the
        rank of each issue too.

        :param sprint_id: the sprint to add issues to
        :param issue_keys: the issues to add to the sprint
        """
        if self._options['agile_rest_path'] == GreenHopperResource.AGILE_BASE_REST_PATH:
            url = self._get_url('sprint/%s/issue' % sprint_id, base=self.AGILE_BASE_URL)
            payload = {'issues': issue_keys}
            try:
                self._session.post(url, data=json.dumps(payload))
            except JIRAError as e:
                if e.status_code == 404:
                    warnings.warn('Status code 404 may mean, that too old JIRA Agile version is installed.'
                                  ' At least version 6.7.10 is required.')
                raise
        elif self._options['agile_rest_path'] == GreenHopperResource.GREENHOPPER_REST_PATH:
            # In old, private API the function does not exist anymore and we need to use
            # issue.update() to perform this operation
            # Workaround based on https://answers.atlassian.com/questions/277651/jira-agile-rest-api-example

            sprint_field_id = self._get_sprint_field_id()

            data = {'idOrKeys': issue_keys, 'customFieldId': sprint_field_id,
                    'sprintId': sprint_id, 'addToBacklog': False}
            url = self._get_url('sprint/rank', base=self.AGILE_BASE_URL)
            return self._session.put(url, data=json.dumps(data))
        else:
            raise NotImplementedError('No API for adding issues to sprint for agile_rest_path="%s"' %
                                      self._options['agile_rest_path'])

    def add_issues_to_epic(self, epic_id, issue_keys, ignore_epics=True):
        """Add the issues in ``issue_keys`` to the ``epic_id``.

        :param epic_id: the epic to add issues to
        :param issue_keys: the issues to add to the epic
        :param ignore_epics: ignore any issues listed in ``issue_keys`` that are epics
        """
        if self._options['agile_rest_path'] != GreenHopperResource.GREENHOPPER_REST_PATH:
            # TODO(ssbarnea): simulate functionality using issue.update()?
            raise NotImplementedError('JIRA Agile Public API does not support this request')

        data = {}
        data['issueKeys'] = issue_keys
        data['ignoreEpics'] = ignore_epics
        url = self._get_url('epics/%s/add' %
                            epic_id, base=self.AGILE_BASE_URL)
        return self._session.put(
            url, data=json.dumps(data))

    # TODO(ssbarnea): Both GreenHopper and new JIRA Agile API support moving more than one issue.
    def rank(self, issue, next_issue):
        """Rank an issue before another using the default Ranking field, the one named 'Rank'.

        :param issue: issue key of the issue to be ranked before the second one.
        :param next_issue: issue key of the second issue.
        """
        if not self._rank:
            for field in self.fields():
                if field['name'] == 'Rank':
                    if field['schema']['custom'] == "com.pyxis.greenhopper.jira:gh-lexo-rank":
                        self._rank = field['schema']['customId']
                        break
                    elif field['schema']['custom'] == "com.pyxis.greenhopper.jira:gh-global-rank":
                        # Obsolete since JIRA v6.3.13.1
                        self._rank = field['schema']['customId']

        if self._options['agile_rest_path'] == GreenHopperResource.AGILE_BASE_REST_PATH:
            url = self._get_url('issue/rank', base=self.AGILE_BASE_URL)
            payload = {'issues': [issue], 'rankBeforeIssue': next_issue, 'rankCustomFieldId': self._rank}
            try:
                return self._session.put(url, data=json.dumps(payload))
            except JIRAError as e:
                if e.status_code == 404:
                    warnings.warn('Status code 404 may mean, that too old JIRA Agile version is installed.'
                                  ' At least version 6.7.10 is required.')
                raise
        elif self._options['agile_rest_path'] == GreenHopperResource.GREENHOPPER_REST_PATH:
            # {"issueKeys":["ANERDS-102"],"rankBeforeKey":"ANERDS-94","rankAfterKey":"ANERDS-7","customFieldId":11431}
            data = {
                "issueKeys": [issue], "rankBeforeKey": next_issue, "customFieldId": self._rank}
            url = self._get_url('rank', base=self.AGILE_BASE_URL)
            return self._session.put(url, data=json.dumps(data))
        else:
            raise NotImplementedError('No API for ranking issues for agile_rest_path="%s"' %
                                      self._options['agile_rest_path'])

    def move_to_backlog(self, issue_keys):
        """Move issues in ``issue_keys`` to the backlog, removing them from all sprints that have not been completed.

        :param issue_keys: the issues to move to the backlog
        """
        if self._options['agile_rest_path'] == GreenHopperResource.AGILE_BASE_REST_PATH:
            url = self._get_url('backlog/issue', base=self.AGILE_BASE_URL)
            payload = {'issues': issue_keys}
            try:
                self._session.post(url, data=json.dumps(payload))
            except JIRAError as e:
                if e.status_code == 404:
                    warnings.warn('Status code 404 may mean, that too old JIRA Agile version is installed.'
                                  ' At least version 6.7.10 is required.')
                raise
        elif self._options['agile_rest_path'] == GreenHopperResource.GREENHOPPER_REST_PATH:
            # In old, private API the function does not exist anymore and we need to use
            # issue.update() to perform this operation
            # Workaround based on https://answers.atlassian.com/questions/277651/jira-agile-rest-api-example

            sprint_field_id = self._get_sprint_field_id()

            data = {'idOrKeys': issue_keys, 'customFieldId': sprint_field_id,
                    'addToBacklog': True}
            url = self._get_url('sprint/rank', base=self.AGILE_BASE_URL)
            return self._session.put(url, data=json.dumps(data))
        else:
            raise NotImplementedError('No API for moving issues to backlog for agile_rest_path="%s"' %
                                      self._options['agile_rest_path'])


class GreenHopper(JIRA):

    def __init__(self, options=None, basic_auth=None, oauth=None, async=None):
        warnings.warn(
            "GreenHopper() class is deprecated, just use JIRA() instead.", DeprecationWarning)
        JIRA.__init__(
            self, options=options, basic_auth=basic_auth, oauth=oauth, async=async)<|MERGE_RESOLUTION|>--- conflicted
+++ resolved
@@ -334,12 +334,7 @@
 
     def __init__(self, server=None, options=None, basic_auth=None, oauth=None, jwt=None, kerberos=False, kerberos_options=None,
                  validate=False, get_server_info=True, async=False, logging=True, max_retries=3, proxies=None,
-<<<<<<< HEAD
                  timeout=None, auth=None):
-        """Construct a JIRA client instance."""
-
-=======
-                 timeout=None):
         """Construct a JIRA client instance.
 
         Without any arguments, this client will connect anonymously to the JIRA instance
@@ -389,8 +384,8 @@
         :param async: To enable async requests for those actions where we implemented it, like issue update() or delete().
         :param timeout: Set a read/connect timeout for the underlying calls to JIRA (default: None)
         Obviously this means that you cannot rely on the return code when this is enabled.
-        """
->>>>>>> 5b272cbb
+        :param auth: Set a cookie auth token if this is required.
+        """
         # force a copy of the tuple to be used in __del__() because
         # sys.version_info could have already been deleted in __del__()
         self.sys_version_info = tuple([i for i in sys.version_info])
@@ -436,12 +431,9 @@
             self._create_jwt_session(jwt, timeout)
         elif kerberos:
             self._create_kerberos_session(timeout, kerberos_options=kerberos_options)
-<<<<<<< HEAD
         elif auth:
             self._create_cookie_auth(auth, timeout)
             validate = True  # always log in for cookie based auth, as we need a first request to be logged in
-=======
->>>>>>> 5b272cbb
         else:
             verify = self._options['verify']
             self._session = ResilientSession(timeout=timeout)
