#!/usr/bin/python
# -*- coding: utf-8 -*-
from requests.auth import AuthBase

"""
This module implements a friendly (well, friendlier) interface between the raw JSON
responses from Jira and the Resource/dict abstractions provided by this library. Users
will construct a JIRA object as described below. Full API documentation can be found
at: https://jira.readthedocs.io/en/latest/
"""
from functools import lru_cache
from functools import wraps

import imghdr
import mimetypes

from collections.abc import Iterable
import copy
import json
import logging
import os
import re


import calendar
import datetime
import hashlib
from numbers import Number
import requests
import sys
import time
import warnings

from requests.utils import get_netrc_auth
from urllib.parse import urlparse

# GreenHopper specific resources
from jira.exceptions import JIRAError
from jira.resilientsession import raise_on_error
from jira.resilientsession import ResilientSession

# Jira-specific resources
from jira.resources import Attachment
from jira.resources import Board
from jira.resources import Comment
from jira.resources import Component
from jira.resources import Customer
from jira.resources import CustomFieldOption
from jira.resources import Dashboard
from jira.resources import Filter
from jira.resources import GreenHopperResource
from jira.resources import Issue
from jira.resources import IssueLink
from jira.resources import IssueLinkType
from jira.resources import IssueType
from jira.resources import Priority
from jira.resources import Project
from jira.resources import RemoteLink
from jira.resources import RequestType
from jira.resources import Resolution
from jira.resources import Resource
from jira.resources import Role
from jira.resources import SecurityLevel
from jira.resources import ServiceDesk
from jira.resources import Sprint
from jira.resources import Status
from jira.resources import StatusCategory
from jira.resources import User
from jira.resources import Group
from jira.resources import Version
from jira.resources import Votes
from jira.resources import Watchers
from jira.resources import Worklog

from jira import __version__
from jira.utils import CaseInsensitiveDict
from jira.utils import json_loads
from jira.utils import threaded_requests
from pkg_resources import parse_version

from collections import OrderedDict

try:
    # noinspection PyUnresolvedReferences
    from requests_toolbelt import MultipartEncoder
except ImportError:
    pass

try:
    from requests_jwt import JWTAuth
except ImportError:
    pass


logging.getLogger("jira").addHandler(logging.NullHandler())


def translate_resource_args(func):
    """Decorator that converts Issue and Project resources to their keys when used as arguments."""

    @wraps(func)
    def wrapper(*args, **kwargs):
        """
        :type args: *Any
        :type kwargs: **Any
        :return: Any
        """
        arg_list = []
        for arg in args:
            if isinstance(arg, (Issue, Project)):
                arg_list.append(arg.key)
            else:
                arg_list.append(arg)
        result = func(*arg_list, **kwargs)
        return result

    return wrapper


def _field_worker(fields=None, **fieldargs):
    """
    :type fields: Optional[Dict[str, Any]]
    :type fieldargs: **Any
    :return: Union[Dict[str, Dict[str, Any]], Dict[str, Dict[str, str]]]
    """
    if fields is not None:
        return {"fields": fields}
    return {"fields": fieldargs}


class ResultList(list):
    def __init__(
        self, iterable=None, _startAt=0, _maxResults=0, _total=0, _isLast=None
    ):
        """
        :type iterable: Any
        :type _startAt: int
        :type _maxResults: int
        :type _total: int
        :type isLast: Optional[bool]
        """
        if iterable is not None:
            list.__init__(self, iterable)
        else:
            list.__init__(self)

        self.startAt = _startAt
        self.maxResults = _maxResults
        # Optional parameters:
        self.isLast = _isLast
        self.total = _total

        self.iterable = iterable or []
        self.current = self.startAt

    def __next__(self):
        """
        :return: int
        """
        self.current += 1
        if self.current > self.total:
            raise StopIteration
        else:
            return self.iterable[self.current - 1]


class QshGenerator(object):
    def __init__(self, context_path):
        self.context_path = context_path

    def __call__(self, req):
        parse_result = urlparse(req.url)

        path = (
            parse_result.path[len(self.context_path) :]
            if len(self.context_path) > 1
            else parse_result.path
        )
        # Per Atlassian docs, use %20 for whitespace when generating qsh for URL
        # https://developer.atlassian.com/cloud/jira/platform/understanding-jwt/#qsh
        query = "&".join(sorted(parse_result.query.split("&"))).replace("+", "%20")
        qsh = "%(method)s&%(path)s&%(query)s" % {
            "method": req.method.upper(),
            "path": path,
            "query": query,
        }

        return hashlib.sha256(qsh.encode("utf-8")).hexdigest()


class JiraCookieAuth(AuthBase):
    """Jira Cookie Authentication

    Allows using cookie authentication as described by
    https://developer.atlassian.com/jiradev/jira-apis/jira-rest-apis/jira-rest-api-tutorials/jira-rest-api-example-cookie-based-authentication

    """

    def __init__(self, session, _get_session, auth):
        self._session = session
        self._get_session = _get_session
        self.__auth = auth

    def handle_401(self, response, **kwargs):
        if response.status_code != 401:
            return response
        self.init_session()
        response = self.process_original_request(response.request.copy())
        return response

    def process_original_request(self, original_request):
        self.update_cookies(original_request)
        return self.send_request(original_request)

    def update_cookies(self, original_request):
        # Cookie header needs first to be deleted for the header to be updated using
        # the prepare_cookies method. See request.PrepareRequest.prepare_cookies
        if "Cookie" in original_request.headers:
            del original_request.headers["Cookie"]
        original_request.prepare_cookies(self.cookies)

    def init_session(self):
        self.start_session()

    def __call__(self, request):
        request.register_hook("response", self.handle_401)
        return request

    def send_request(self, request):
        return self._session.send(request)

    @property
    def cookies(self):
        return self._session.cookies

    def start_session(self):
        self._get_session(self.__auth)


class JIRA(object):
    """User interface to Jira.

    Clients interact with Jira by constructing an instance of this object and calling its methods. For addressable
    resources in Jira -- those with "self" links -- an appropriate subclass of :py:class:`Resource` will be returned
    with customized ``update()`` and ``delete()`` methods, along with attribute access to fields. This means that calls
    of the form ``issue.fields.summary`` will be resolved into the proper lookups to return the JSON value at that
    mapping. Methods that do not return resources will return a dict constructed from the JSON response or a scalar
    value; see each method's documentation for details on what that method returns.

    Without any arguments, this client will connect anonymously to the Jira instance
    started by the Atlassian Plugin SDK from one of the 'atlas-run', ``atlas-debug``,
    or ``atlas-run-standalone`` commands. By default, this instance runs at
    ``http://localhost:2990/jira``. The ``options`` argument can be used to set the Jira instance to use.

    Authentication is handled with the ``basic_auth`` argument. If authentication is supplied (and is
    accepted by Jira), the client will remember it for subsequent requests.

    For quick command line access to a server, see the ``jirashell`` script included with this distribution.

    The easiest way to instantiate is using ``j = JIRA("https://jira.atlassian.com")``

    :param options: Specify the server and properties this client will use. Use a dict with any
        of the following properties:

        * server -- the server address and context path to use. Defaults to ``http://localhost:2990/jira``.
        * rest_path -- the root REST path to use. Defaults to ``api``, where the Jira REST resources live.
        * rest_api_version -- the version of the REST resources under rest_path to use. Defaults to ``2``.
        * agile_rest_path - the REST path to use for Jira Agile requests. Defaults to ``greenhopper`` (old, private
                API). Check `GreenHopperResource` for other supported values.
        * verify -- Verify SSL certs. Defaults to ``True``.
        * client_cert -- a tuple of (cert,key) for the requests library for client side SSL
        * check_update -- Check whether using the newest python-jira library version.
        * cookies -- A dict of custom cookies that are sent in all requests to the server.

    :param basic_auth: A tuple of username and password to use when establishing a session via HTTP BASIC
        authentication.
    :param oauth: A dict of properties for OAuth authentication. The following properties are required:

        * access_token -- OAuth access token for the user
        * access_token_secret -- OAuth access token secret to sign with the key
        * consumer_key -- key of the OAuth application link defined in Jira
        * key_cert -- private key file to sign requests with (should be the pair of the public key supplied to
          Jira in the OAuth application link)

    :param kerberos: If true it will enable Kerberos authentication.
    :param kerberos_options: A dict of properties for Kerberos authentication. The following properties are possible:

        * mutual_authentication -- string DISABLED or OPTIONAL.

        Example kerberos_options structure: ``{'mutual_authentication': 'DISABLED'}``

    :param jwt: A dict of properties for JWT authentication supported by Atlassian Connect. The following
        properties are required:

        * secret -- shared secret as delivered during 'installed' lifecycle event
          (see https://developer.atlassian.com/static/connect/docs/latest/modules/lifecycle.html for details)
        * payload -- dict of fields to be inserted in the JWT payload, e.g. 'iss'

        Example jwt structure: ``{'secret': SHARED_SECRET, 'payload': {'iss': PLUGIN_KEY}}``

    :param validate: If true it will validate your credentials first. Remember that if you are accessing Jira
        as anonymous it will fail to instantiate.
    :param get_server_info: If true it will fetch server version info first to determine if some API calls
        are available.
    :param async_: To enable asynchronous requests for those actions where we implemented it, like issue update() or delete().
    :param async_workers: Set the number of worker threads for async operations.
    :param timeout: Set a read/connect timeout for the underlying calls to Jira (default: None)
        Obviously this means that you cannot rely on the return code when this is enabled.
    """

    DEFAULT_OPTIONS = {
        "server": "http://localhost:2990/jira",
        "auth_url": "/rest/auth/1/session",
        "context_path": "/",
        "rest_path": "api",
        "rest_api_version": "2",
        "agile_rest_path": GreenHopperResource.GREENHOPPER_REST_PATH,
        "agile_rest_api_version": "1.0",
        "verify": True,
        "resilient": True,
        "async": False,
        "async_workers": 5,
        "client_cert": None,
        "check_update": False,
        # amount of seconds to wait for loading a resource after updating it
        # used to avoid server side caching issues, used to be 4 seconds.
        "delay_reload": 0,
        "headers": {
            "Cache-Control": "no-cache",
            # 'Accept': 'application/json;charset=UTF-8',  # default for REST
            "Content-Type": "application/json",  # ;charset=UTF-8',
            # 'Accept': 'application/json',  # default for REST
            # 'Pragma': 'no-cache',
            # 'Expires': 'Thu, 01 Jan 1970 00:00:00 GMT'
            "X-Atlassian-Token": "no-check",
        },
    }

    checked_version = False

    # TODO(ssbarnea): remove these two variables and use the ones defined in resources
    JIRA_BASE_URL = Resource.JIRA_BASE_URL
    AGILE_BASE_URL = GreenHopperResource.AGILE_BASE_URL

    def __init__(
        self,
        server=None,
        options=None,
        basic_auth=None,
        oauth=None,
        jwt=None,
        kerberos=False,
        kerberos_options=None,
        validate=False,
        get_server_info=True,
        async_=False,
        async_workers=5,
        logging=True,
        max_retries=3,
        proxies=None,
        timeout=None,
        auth=None,
    ):
        """Construct a Jira client instance.

        Without any arguments, this client will connect anonymously to the Jira instance
        started by the Atlassian Plugin SDK from one of the 'atlas-run', ``atlas-debug``,
        or ``atlas-run-standalone`` commands. By default, this instance runs at
        ``http://localhost:2990/jira``. The ``options`` argument can be used to set the Jira instance to use.

        Authentication is handled with the ``basic_auth`` argument. If authentication is supplied (and is
        accepted by Jira), the client will remember it for subsequent requests.

        For quick command line access to a server, see the ``jirashell`` script included with this distribution.

        The easiest way to instantiate is using j = JIRA("https://jira.atlasian.com")
        :param server: The server address and context path to use. Defaults to ``http://localhost:2990/jira``.
        :type server: Optional[str]
        :param options: Specify the server and properties this client will use. Use a dict with any
            of the following properties:
            * server -- the server address and context path to use. Defaults to ``http://localhost:2990/jira``.
            * rest_path -- the root REST path to use. Defaults to ``api``, where the Jira REST resources live.
            * rest_api_version -- the version of the REST resources under rest_path to use. Defaults to ``2``.
            * agile_rest_path - the REST path to use for Jira Agile requests. Defaults to ``greenhopper`` (old, private
               API). Check `GreenHopperResource` for other supported values.
            * verify -- Verify SSL certs. Defaults to ``True``.
            * client_cert -- a tuple of (cert,key) for the requests library for client side SSL
            * check_update -- Check whether using the newest python-jira library version.
        :type options: Optional[Dict[str, Any]]
        :param basic_auth: A tuple of username and password to use when establishing a session via HTTP BASIC
        authentication.
        :type basic_auth: Union[Dict, None, Tuple[str, str]]
        :param oauth: A dict of properties for OAuth authentication. The following properties are required:
            * access_token -- OAuth access token for the user
            * access_token_secret -- OAuth access token secret to sign with the key
            * consumer_key -- key of the OAuth application link defined in Jira
            * key_cert -- private key file to sign requests with (should be the pair of the public key supplied to
            Jira in the OAuth application link)
        :type oauth: Optional[Any]
        :param kerberos: If true it will enable Kerberos authentication.
        :type kerberos: bool
        :param kerberos_options: A dict of properties for Kerberos authentication. The following properties are possible:
            * mutual_authentication -- string DISABLED or OPTIONAL.
            Example kerberos_options structure: ``{'mutual_authentication': 'DISABLED'}``
        :type kerberos_options: Optional[Dict[str,str]]
        :param jwt: A dict of properties for JWT authentication supported by Atlassian Connect. The following
            properties are required:
            * secret -- shared secret as delivered during 'installed' lifecycle event
            (see https://developer.atlassian.com/static/connect/docs/latest/modules/lifecycle.html for details)
            * payload -- dict of fields to be inserted in the JWT payload, e.g. 'iss'
            Example jwt structure: ``{'secret': SHARED_SECRET, 'payload': {'iss': PLUGIN_KEY}}``
        :type jwt: Optional[Any]
        :param validate: If true it will validate your credentials first. Remember that if you are accessing Jira
            as anonymous it will fail to instantiate.
        :type validate: bool
        :param get_server_info: If true it will fetch server version info first to determine if some API calls
            are available.
        :type get_server_info: bool
        :param async_: To enable async requests for those actions where we implemented it, like issue update() or delete().
        :type async_: bool
        :param async_workers: Set the number of worker threads for async operations.
        :type async_workers: int
        :param timeout: Set a read/connect timeout for the underlying calls to Jira (default: None)
        :type timeout: Optional[Any]
        Obviously this means that you cannot rely on the return code when this is enabled.
        :param max_retries: Sets the amount Retries for the HTTP sessions initiated by the client. (Default: 3)
        :type max_retries: int
        :param proxies: Sets the proxies for the HTTP session.
        :type proxies: Optional[Any]
        :param auth: Set a cookie auth token if this is required.
        :type auth: Optional[Tuple[str,str]]
        :param logging: Determine whether or not logging should be enabled. (Default: True)
        :type logging: bool
        """
        # force a copy of the tuple to be used in __del__() because
        # sys.version_info could have already been deleted in __del__()
        self.sys_version_info = tuple([i for i in sys.version_info])

        if options is None:
            options = {}
            if server and hasattr(server, "keys"):
                warnings.warn(
                    "Old API usage, use JIRA(url) or JIRA(options={'server': url}, when using dictionary always use named parameters.",
                    DeprecationWarning,
                )
                options = server
                server = None

        if server:
            options["server"] = server
        if async_:
            options["async"] = async_
            options["async_workers"] = async_workers

        self.logging = logging

        self._options = copy.copy(JIRA.DEFAULT_OPTIONS)

        self._options.update(options)

        self._rank = None

        # Rip off trailing slash since all urls depend on that
        if self._options["server"].endswith("/"):
            self._options["server"] = self._options["server"][:-1]

        context_path = urlparse(self.server_url).path
        if len(context_path) > 0:
            self._options["context_path"] = context_path

        self._try_magic()

        if oauth:
            self._create_oauth_session(oauth, timeout)
        elif basic_auth:
            self._create_http_basic_session(*basic_auth, timeout=timeout)
            self._session.headers.update(self._options["headers"])
        elif jwt:
            self._create_jwt_session(jwt, timeout)
        elif kerberos:
            self._create_kerberos_session(timeout, kerberos_options=kerberos_options)
        elif auth:
            self._create_cookie_auth(auth, timeout)
            # always log in for cookie based auth, as we need a first request to be logged in
            validate = True
        else:
            verify = self._options["verify"]
            self._session = ResilientSession(timeout=timeout)
            self._session.verify = verify
        self._session.headers.update(self._options["headers"])

        if "cookies" in self._options:
            self._session.cookies.update(self._options["cookies"])

        self._session.max_retries = max_retries

        if proxies:
            self._session.proxies = proxies

        self.auth = auth
        if validate:
            # This will raise an Exception if you are not allowed to login.
            # It's better to fail faster than later.
            user = self.session()
            if user.raw is None:
                auth_method = (
                    oauth or basic_auth or jwt or kerberos or auth or "anonymous"
                )
                raise JIRAError("Can not log in with %s" % str(auth_method))

        self.deploymentType = None
        if get_server_info:
            # We need version in order to know what API calls are available or not
            si = self.server_info()
            try:
                self._version = tuple(si["versionNumbers"])
            except Exception as e:
                logging.error("invalid server_info: %s", si)
                raise e
            self.deploymentType = si.get("deploymentType")
        else:
            self._version = (0, 0, 0)

        if self._options["check_update"] and not JIRA.checked_version:
            self._check_update_()
            JIRA.checked_version = True

        self._fields = {}
        for f in self.fields():
            if "clauseNames" in f:
                for name in f["clauseNames"]:
                    self._fields[name] = f["id"]

    @property
    def server_url(self):
        """Return the server url"""
        return self._options["server"]

    def _create_cookie_auth(self, auth, timeout):
        self._session = ResilientSession(timeout=timeout)
        self._session.auth = JiraCookieAuth(self._session, self.session, auth)
        self._session.verify = self._options["verify"]
        self._session.cert = self._options["client_cert"]

    def _check_update_(self):
        """Check if the current version of the library is outdated."""
        try:
            data = requests.get(
                "https://pypi.python.org/pypi/jira/json", timeout=2.001
            ).json()

            released_version = data["info"]["version"]
            if parse_version(released_version) > parse_version(__version__):
                warnings.warn(
                    "You are running an outdated version of Jira Python %s. Current version is %s. Do not file any bugs against older versions."
                    % (__version__, released_version)
                )
        except requests.RequestException:
            pass
        except Exception as e:
            logging.warning(e)

    def __del__(self):
        """Destructor for JIRA instance."""
        self.close()

    def close(self):
        session = getattr(self, "_session", None)
        if session is not None:
            try:
                session.close()
            except TypeError:
                # TypeError: "'NoneType' object is not callable"
                # Could still happen here because other references are also
                # in the process to be torn down, see warning section in
                # https://docs.python.org/2/reference/datamodel.html#object.__del__
                pass
            self._session = None

    def _check_for_html_error(self, content):
        # Jira has the bad habit of returning errors in pages with 200 and
        # embedding the error in a huge webpage.
        if "<!-- SecurityTokenMissing -->" in content:
            logging.warning("Got SecurityTokenMissing")
            raise JIRAError("SecurityTokenMissing: %s" % content)
            return False
        return True

    def _get_sprint_field_id(self):
        sprint_field_name = "Sprint"
        sprint_field_id = [
            f["schema"]["customId"]
            for f in self.fields()
            if f["name"] == sprint_field_name
        ][0]
        return sprint_field_id

    def _fetch_pages(
        self,
        item_type,
        items_key,
        request_path,
        startAt=0,
        maxResults=50,
        params=None,
        base=JIRA_BASE_URL,
    ):
        """Fetch pages.

        :param item_type: Type of single item. ResultList of such items will be returned.
        :type item_type: type
        :param items_key: Path to the items in JSON returned from server.
                Set it to None, if response is an array, and not a JSON object.
        :type items_key: Optional[str]
        :param request_path: path in request URL
        :type request_path: str
        :param startAt: index of the first record to be fetched. (Default: 0)
        :type startAt: int
        :param maxResults: Maximum number of items to return.
                If maxResults evaluates as False, it will try to get all items in batches. (Default:50)
        :type maxResults: int
        :param params: Params to be used in all requests. Should not contain startAt and maxResults,
                        as they will be added for each request created from this function.
        :type params: Dict[str, Any]
        :param base: base URL
        :type base: str
        :rtype: ResultList
        """
        async_class = None
        if self._options["async"]:
            try:
                from requests_futures.sessions import FuturesSession

                async_class = FuturesSession
            except ImportError:
                pass
            async_workers = self._options["async_workers"]
        page_params = params.copy() if params else {}
        if startAt:
            page_params["startAt"] = startAt
        if maxResults:
            page_params["maxResults"] = maxResults

        resource = self._get_json(request_path, params=page_params, base=base)
        next_items_page = self._get_items_from_page(item_type, items_key, resource)
        items = next_items_page

        if True:  # isinstance(resource, dict):

            if isinstance(resource, dict):
                total = resource.get("total")
                # 'isLast' is the optional key added to responses in Jira Agile 6.7.6. So far not used in basic Jira API.
                is_last = resource.get("isLast", False)
                start_at_from_response = resource.get("startAt", 0)
                max_results_from_response = resource.get("maxResults", 1)
            else:
                # if is a list
                total = 1
                is_last = True
                start_at_from_response = 0
                max_results_from_response = 1

            # If maxResults evaluates as False, get all items in batches
            if not maxResults:
                page_size = max_results_from_response or len(items)
                page_start = (startAt or start_at_from_response or 0) + page_size
                if (
                    async_class is not None
                    and not is_last
                    and (total is not None and len(items) < total)
                ):
                    async_fetches = []
                    future_session = async_class(
                        session=self._session, max_workers=async_workers
                    )
                    for start_index in range(page_start, total, page_size):
                        page_params = params.copy()
                        page_params["startAt"] = start_index
                        page_params["maxResults"] = page_size
                        url = self._get_url(request_path)
                        r = future_session.get(url, params=page_params)
                        async_fetches.append(r)
                    for future in async_fetches:
                        response = future.result()
                        resource = json_loads(response)
                        if resource:
                            next_items_page = self._get_items_from_page(
                                item_type, items_key, resource
                            )
                            items.extend(next_items_page)
                while (
                    async_class is None
                    and not is_last
                    and (total is None or page_start < total)
                    and len(next_items_page) == page_size
                ):
                    page_params["startAt"] = page_start
                    page_params["maxResults"] = page_size
                    resource = self._get_json(
                        request_path, params=page_params, base=base
                    )
                    if resource:
                        next_items_page = self._get_items_from_page(
                            item_type, items_key, resource
                        )
                        items.extend(next_items_page)
                        page_start += page_size
                    else:
                        # if resource is an empty dictionary we assume no-results
                        break

            return ResultList(
                items, start_at_from_response, max_results_from_response, total, is_last
            )
        else:
            # it seams that search_users can return a list() containing a single user!
            return ResultList(
                [item_type(self._options, self._session, resource)], 0, 1, 1, True
            )

    def _get_items_from_page(self, item_type, items_key, resource):
        """
        :type item_type: type
        :type items_key: str
        :type resource: Dict[str, Any]
        :rtype: Union[List[Dashboard], List[Issue]]
        """
        try:
            return [
                item_type(self._options, self._session, raw_issue_json)
                for raw_issue_json in (resource[items_key] if items_key else resource)
            ]
        except KeyError as e:
            # improving the error text so we know why it happened
            raise KeyError(str(e) + " : " + json.dumps(resource))

    # Information about this client

    def client_info(self):
        """Get the server this client is connected to."""
        return self.server_url

    # Universal resource loading

    def find(self, resource_format, ids=None):
        """Find Resource object for any addressable resource on the server.

        This method is a universal resource locator for any REST-ful resource in Jira. The
        argument ``resource_format`` is a string of the form ``resource``, ``resource/{0}``,
        ``resource/{0}/sub``, ``resource/{0}/sub/{1}``, etc. The format placeholders will be
        populated from the ``ids`` argument if present. The existing authentication session
        will be used.

        The return value is an untyped Resource object, which will not support specialized
        :py:meth:`.Resource.update` or :py:meth:`.Resource.delete` behavior. Moreover, it will
        not know to return an issue Resource if the client uses the resource issue path. For this
        reason, it is intended to support resources that are not included in the standard
        Atlassian REST API.

        :param resource_format: the subpath to the resource string
        :type resource_format: str
        :param ids: values to substitute in the ``resource_format`` string
        :type ids: tuple or None
        :rtype: Resource
        """
        resource = Resource(resource_format, self._options, self._session)
        resource.find(ids)
        return resource

    def async_do(self, size=10):
        """Execute all asynchronous jobs and wait for them to finish. By default it will run on 10 threads.

        :param size: number of threads to run on.
        """
        if hasattr(self._session, "_async_jobs"):
            logging.info(
                "Executing asynchronous %s jobs found in queue by using %s threads..."
                % (len(self._session._async_jobs), size)
            )
            threaded_requests.map(self._session._async_jobs, size=size)

            # Application properties

    # non-resource
    def application_properties(self, key=None):
        """Return the mutable server application properties.

        :param key: the single property to return a value for
        :type key: Optional[str]
        :rtype: Union[Dict[str, str], List[Dict[str, str]]]

        """
        params = {}
        if key is not None:
            params["key"] = key
        return self._get_json("application-properties", params=params)

    def set_application_property(self, key, value):
        """Set the application property.

        :param key: key of the property to set
        :type key: str
        :param value: value to assign to the property
        :type value: str
        """
        url = self._get_latest_url("application-properties/" + key)
        payload = {"id": key, "value": value}
        return self._session.put(url, data=json.dumps(payload))

    def applicationlinks(self, cached=True):
        """List of application links.

        :return: json
        """
        # if cached, return the last result
        if cached and hasattr(self, "_applicationlinks"):
            return self._applicationlinks

        # url = self._options['server'] + '/rest/applinks/latest/applicationlink'
        url = self.server_url + "/rest/applinks/latest/listApplicationlinks"

        r = self._session.get(url)

        o = json_loads(r)
        if "list" in o:
            self._applicationlinks = o["list"]
        else:
            self._applicationlinks = []
        return self._applicationlinks

    # Attachments
    def attachment(self, id):
        """Get an attachment Resource from the server for the specified ID.

        :param id: The Attachment ID
        :type id: str
        :rtype: Attachment
        """
        return self._find_for_resource(Attachment, id)

    # non-resource
    def attachment_meta(self):
        """Get the attachment metadata.

        :rtype: Dict[str, int]
        """
        return self._get_json("attachment/meta")

    @translate_resource_args
    def add_attachment(self, issue, attachment, filename=None):
        """Attach an attachment to an issue and returns a Resource for it.

        The client will *not* attempt to open or validate the attachment; it expects a file-like object to be ready
        for its use. The user is still responsible for tidying up (e.g., closing the file, killing the socket, etc.)

        :param issue: the issue to attach the attachment to
        :type issue: str
        :param attachment: file-like object to attach to the issue, also works if it is a string with the filename.
        :type attachment: BufferedReader
        :param filename: optional name for the attached file. If omitted, the file object's ``name`` attribute
            is used. If you acquired the file-like object by any other method than ``open()``, make sure
            that a name is specified in one way or the other.
        :type filename: str
        :rtype: Attachment
        """
        if isinstance(attachment, str):
            attachment = open(attachment, "rb")
        if (
            hasattr(attachment, "read")
            and hasattr(attachment, "mode")
            and attachment.mode != "rb"
        ):
            logging.warning(
                "%s was not opened in 'rb' mode, attaching file may fail."
                % attachment.name
            )

        url = self._get_url("issue/" + str(issue) + "/attachments")

        fname = filename
        if not fname:
            fname = os.path.basename(attachment.name)

        if "MultipartEncoder" not in globals():
            method = "old"
            r = self._session.post(
                url,
                files={"file": (fname, attachment, "application/octet-stream")},
                headers=CaseInsensitiveDict(
                    {"content-type": None, "X-Atlassian-Token": "nocheck"}
                ),
            )
        else:
            method = "MultipartEncoder"

            def file_stream():
                """Returns files stream of attachment.

                :rtype: MultipartEncoder
                """
                return MultipartEncoder(
                    fields={"file": (fname, attachment, "application/octet-stream")}
                )

            m = file_stream()
            r = self._session.post(
                url,
                data=m,
                headers=CaseInsensitiveDict(
                    {"content-type": m.content_type, "X-Atlassian-Token": "nocheck"}
                ),
                retry_data=file_stream,
            )

        js = json_loads(r)
        if not js or not isinstance(js, Iterable):
            raise JIRAError("Unable to parse JSON: %s" % js)
        attachment = Attachment(self._options, self._session, js[0])
        if attachment.size == 0:
            raise JIRAError(
                "Added empty attachment via %s method?!: r: %s\nattachment: %s"
                % (method, r, attachment)
            )
        return attachment

    def delete_attachment(self, id):
        """Delete attachment by id.

        :param id: ID of the attachment to delete
        :type id: str
        """
        url = self._get_url("attachment/" + str(id))
        return self._session.delete(url)

    # Components

    def component(self, id):
        """Get a component Resource from the server.

        :param id: ID of the component to get
        :type id: str
        """
        return self._find_for_resource(Component, id)

    @translate_resource_args
    def create_component(
        self,
        name,
        project,
        description=None,
        leadUserName=None,
        assigneeType=None,
        isAssigneeTypeValid=False,
    ):
        """Create a component inside a project and return a Resource for it.

        :param name: name of the component
        :type name: str
        :param project: key of the project to create the component in
        :type project: str
        :param description: a description of the component
        :type description: str
        :param leadUserName: the username of the user responsible for this component
        :type leadUserName: Optional[str]
        :param assigneeType: see the ComponentBean.AssigneeType class for valid values
        :type assigneeType: Optional[str]
        :param isAssigneeTypeValid: boolean specifying whether the assignee type is acceptable (Default: False)
        :type isAssigneeTypeValid: bool
        :rtype: Component
        """
        data = {
            "name": name,
            "project": project,
            "isAssigneeTypeValid": isAssigneeTypeValid,
        }
        if description is not None:
            data["description"] = description
        if leadUserName is not None:
            data["leadUserName"] = leadUserName
        if assigneeType is not None:
            data["assigneeType"] = assigneeType

        url = self._get_url("component")
        r = self._session.post(url, data=json.dumps(data))

        component = Component(self._options, self._session, raw=json_loads(r))
        return component

    def component_count_related_issues(self, id):
        """Get the count of related issues for a component.

        :type id: integer
        :param id: ID of the component to use
        """
        return self._get_json("component/" + id + "/relatedIssueCounts")["issueCount"]

    def delete_component(self, id):
        """Delete component by id.

        :param id: ID of the component to use
        :type id: str
        :rtype: Response
        """
        url = self._get_url("component/" + str(id))
        return self._session.delete(url)

    # Custom field options

    def custom_field_option(self, id):
        """Get a custom field option Resource from the server.

        :param id: ID of the custom field to use
        :type id: str
        :rtype: CustomFieldOption
        """
        return self._find_for_resource(CustomFieldOption, id)

    # Dashboards

    def dashboards(self, filter=None, startAt=0, maxResults=20):
        """Return a ResultList of Dashboard resources and a ``total`` count.

        :param filter: either "favourite" or "my", the type of dashboards to return
        :type filter: Optional[str]
        :param startAt: index of the first dashboard to return (Default: 0)
        :type startAt: int
        :param maxResults: maximum number of dashboards to return.
            If maxResults evaluates as False, it will try to get all items in batches. (Default: 20)
        :type maxResults: int

        :rtype: ResultList
        """
        params = {}
        if filter is not None:
            params["filter"] = filter
        return self._fetch_pages(
            Dashboard, "dashboards", "dashboard", startAt, maxResults, params
        )

    def dashboard(self, id):
        """Get a dashboard Resource from the server.

        :param id: ID of the dashboard to get.
        :type id: str
        :rtype: Dashboard
        """
        return self._find_for_resource(Dashboard, id)

    # Fields

    # non-resource
    def fields(self):
        """Return a list of all issue fields.

        :rtype: List[Dict[str, Any]]
        """
        return self._get_json("field")

    # Filters

    def filter(self, id):
        """Get a filter Resource from the server.

        :param id: ID of the filter to get.
        :type id: str
        :rtype: Filter
        """
        return self._find_for_resource(Filter, id)

    def favourite_filters(self):
        """Get a list of filter Resources which are the favourites of the currently authenticated user.

        :rtype: List[Filter]
        """
        r_json = self._get_json("filter/favourite")
        filters = [
            Filter(self._options, self._session, raw_filter_json)
            for raw_filter_json in r_json
        ]
        return filters

    def create_filter(self, name=None, description=None, jql=None, favourite=None):
        """Create a new filter and return a filter Resource for it.

        :param name: name of the new filter
        :type name: str
        :param description: useful human readable description of the new filter
        :type description: str
        :param jql: query string that defines the filter
        :type jql: str
        :param favourite: whether to add this filter to the current user's favorites
        :type favourite: bool
        :rtype: Filter

        """
        data = {}
        if name is not None:
            data["name"] = name
        if description is not None:
            data["description"] = description
        if jql is not None:
            data["jql"] = jql
        if favourite is not None:
            data["favourite"] = favourite
        url = self._get_url("filter")
        r = self._session.post(url, data=json.dumps(data))

        raw_filter_json = json_loads(r)
        return Filter(self._options, self._session, raw=raw_filter_json)

    def update_filter(
        self, filter_id, name=None, description=None, jql=None, favourite=None
    ):
        """Update a filter and return a filter Resource for it.

        :param name: name of the new filter
        :type name: Optional[str]
        :param description: useful human readable description of the new filter
        :type description: Optional[str]
        :param jql: query string that defines the filter
        :type jql: Optional[str]
        :param favourite: whether to add this filter to the current user's favorites
        :type favourite: Optional[bool]

        """
        filter = self.filter(filter_id)
        data = {}
        data["name"] = name or filter.name
        data["description"] = description or filter.description
        data["jql"] = jql or filter.jql
        data["favourite"] = favourite or filter.favourite

        url = self._get_url("filter/%s" % filter_id)
        r = self._session.put(
            url, headers={"content-type": "application/json"}, data=json.dumps(data)
        )

        raw_filter_json = json.loads(r.text)
        return Filter(self._options, self._session, raw=raw_filter_json)

    # Groups

    def group(self, id, expand=None):
        """Get a group Resource from the server.

        :param id: ID of the group to get
        :param id: str
        :param expand: Extra information to fetch inside each resource
        :type expand: Optional[Any]

        :rtype: User
        """
        group = Group(self._options, self._session)
        params = {}
        if expand is not None:
            params["expand"] = expand
        group.find(id, params=params)
        return group

    # non-resource
    def groups(self, query=None, exclude=None, maxResults=9999):
        """Return a list of groups matching the specified criteria.

        :param query: filter groups by name with this string
        :type query: Optional[str]
        :param exclude: filter out groups by name with this string
        :type exclude: Optional[Any]
        :param maxResults: maximum results to return. (Default: 9999)
        :type maxResults: int
        :rtype: List[str]

        """
        params = {}
        groups = []
        if query is not None:
            params["query"] = query
        if exclude is not None:
            params["exclude"] = exclude
        if maxResults is not None:
            params["maxResults"] = maxResults
        for group in self._get_json("groups/picker", params=params)["groups"]:
            groups.append(group["name"])
        return sorted(groups)

    def group_members(self, group):
        """Return a hash or users with their information. Requires Jira 6.0 or will raise NotImplemented.

        :param group: Name of the group.
        :type group: str
        """
        if self._version < (6, 0, 0):
            raise NotImplementedError(
                "Group members is not implemented in Jira before version 6.0, upgrade the instance, if possible."
            )

        params = {"groupname": group, "expand": "users"}
        r = self._get_json("group", params=params)
        size = r["users"]["size"]
        end_index = r["users"]["end-index"]

        while end_index < size - 1:
            params = {
                "groupname": group,
                "expand": "users[%s:%s]" % (end_index + 1, end_index + 50),
            }
            r2 = self._get_json("group", params=params)
            for user in r2["users"]["items"]:
                r["users"]["items"].append(user)
            end_index = r2["users"]["end-index"]
            size = r["users"]["size"]

        result = {}
        for user in r["users"]["items"]:
            result[user["key"]] = {
                "name": user["name"],
                "fullname": user["displayName"],
                "email": user.get("emailAddress", "hidden"),
                "active": user["active"],
            }
        return OrderedDict(sorted(result.items(), key=lambda t: t[0]))

    def add_group(self, groupname):
        """Create a new group in Jira.

        :param groupname: The name of the group you wish to create.
        :type groupname: str
        :return: Boolean - True if successful.
        :rtype: bool
        """
        url = self._get_latest_url("group")

        # implementation based on
        # https://docs.atlassian.com/jira/REST/ondemand/#d2e5173

        x = OrderedDict()

        x["name"] = groupname

        payload = json.dumps(x)

        self._session.post(url, data=payload)

        return True

    def remove_group(self, groupname):
        """Delete a group from the Jira instance.

        :param groupname: The group to be deleted from the Jira instance.
        :type groupname: str
        :return: Boolean. Returns True on success.
        :rtype: bool
        """
        # implementation based on
        # https://docs.atlassian.com/jira/REST/ondemand/#d2e5173
        url = self._get_latest_url("group")
        x = {"groupname": groupname}
        self._session.delete(url, params=x)
        return True

    # Issues

    def issue(self, id, fields=None, expand=None):
        """Get an issue Resource from the server.

        :param id: ID or key of the issue to get
        :type id: Union[Issue, str]
        :param fields: comma-separated string of issue fields to include in the results
        :type fields: Optional[str]
        :param expand: extra information to fetch inside each resource
        :type expand: Optional[str]
        :rtype: Issue
        """
        # this allows us to pass Issue objects to issue()
        if isinstance(id, Issue):
            return id

        issue = Issue(self._options, self._session)

        params = {}
        if fields is not None:
            params["fields"] = fields
        if expand is not None:
            params["expand"] = expand
        issue.find(id, params=params)
        return issue

    def create_issue(self, fields=None, prefetch=True, **fieldargs):
        """Create a new issue and return an issue Resource for it.

        Each keyword argument (other than the predefined ones) is treated as a field name and the argument's value
        is treated as the intended value for that field -- if the fields argument is used, all other keyword arguments
        will be ignored.

        By default, the client will immediately reload the issue Resource created by this method in order to return
        a complete Issue object to the caller; this behavior can be controlled through the 'prefetch' argument.

        Jira projects may contain many different issue types. Some issue screens have different requirements for
        fields in a new issue. This information is available through the 'createmeta' method. Further examples are
        available here: https://developer.atlassian.com/display/JIRADEV/JIRA+REST+API+Example+-+Create+Issue

        :param fields: a dict containing field names and the values to use. If present, all other keyword arguments
            will be ignored
        :type fields: Optional[Dict[str, Any]]
        :param prefetch: whether to reload the created issue Resource so that all of its data is present in the value
            returned from this method
        :type prefetch: bool
        :rtype: Issue
        """
        data = _field_worker(fields, **fieldargs)

        p = data["fields"]["project"]

        if isinstance(p, str) or isinstance(p, int):
            data["fields"]["project"] = {"id": self.project(p).id}

        p = data["fields"]["issuetype"]
        if isinstance(p, int):
            data["fields"]["issuetype"] = {"id": p}
        if isinstance(p, str) or isinstance(p, int):
            data["fields"]["issuetype"] = {"id": self.issue_type_by_name(p).id}

        url = self._get_url("issue")
        r = self._session.post(url, data=json.dumps(data))

        raw_issue_json = json_loads(r)
        if "key" not in raw_issue_json:
            raise JIRAError(r.status_code, response=r, url=url, text=json.dumps(data))
        if prefetch:
            return self.issue(raw_issue_json["key"])
        else:
            return Issue(self._options, self._session, raw=raw_issue_json)

    def create_issues(self, field_list, prefetch=True):
        """Bulk create new issues and return an issue Resource for each successfully created issue.

        See `create_issue` documentation for field information.

        :param field_list: a list of dicts each containing field names and the values to use. Each dict
            is an individual issue to create and is subject to its minimum requirements.
        :type field_list: List[Dict[str, Any]]
        :param prefetch: whether to reload the created issue Resource for each created issue so that all
            of its data is present in the value returned from this method.
        :type prefetch: bool
        :rtype: List[Dict[str, Any]]

        """
        data = {"issueUpdates": []}
        for field_dict in field_list:
            issue_data = _field_worker(field_dict)
            p = issue_data["fields"]["project"]

            if isinstance(p, str) or isinstance(p, int):
                issue_data["fields"]["project"] = {"id": self.project(p).id}

            p = issue_data["fields"]["issuetype"]
            if isinstance(p, int):
                issue_data["fields"]["issuetype"] = {"id": p}
            if isinstance(p, str) or isinstance(p, int):
                issue_data["fields"]["issuetype"] = {
                    "id": self.issue_type_by_name(p).id
                }

            data["issueUpdates"].append(issue_data)

        url = self._get_url("issue/bulk")
        try:
            r = self._session.post(url, data=json.dumps(data))
            raw_issue_json = json_loads(r)
        # Catching case where none of the issues has been created. See https://github.com/pycontribs/jira/issues/350
        except JIRAError as je:
            if je.status_code == 400:
                raw_issue_json = json.loads(je.response.text)
            else:
                raise
        issue_list = []
        errors = {}
        for error in raw_issue_json["errors"]:
            errors[error["failedElementNumber"]] = error["elementErrors"]["errors"]
        for index, fields in enumerate(field_list):
            if index in errors:
                issue_list.append(
                    {
                        "status": "Error",
                        "error": errors[index],
                        "issue": None,
                        "input_fields": fields,
                    }
                )
            else:
                issue = raw_issue_json["issues"].pop(0)
                if prefetch:
                    issue = self.issue(issue["key"])
                else:
                    issue = Issue(self._options, self._session, raw=issue)
                issue_list.append(
                    {
                        "status": "Success",
                        "issue": issue,
                        "error": None,
                        "input_fields": fields,
                    }
                )
        return issue_list

    def supports_service_desk(self):
        """Returns whether or not the Jira instance supports service desk.

        :rtype: bool
        """
        url = self.server_url + "/rest/servicedeskapi/info"
        headers = {"X-ExperimentalApi": "opt-in"}
        try:
            r = self._session.get(url, headers=headers)
            return r.status_code == 200
        except JIRAError:
            return False

    def create_customer(self, email, displayName):
        """Create a new customer and return an issue Resource for it.

        :param email: Customer Email
        :type email: str
        :param displayName: Customer display name
        :type displayName: str
        :rtype: Customer

        """
        url = self.server_url + "/rest/servicedeskapi/customer"
        headers = {"X-ExperimentalApi": "opt-in"}
        r = self._session.post(
            url,
            headers=headers,
            data=json.dumps({"email": email, "displayName": displayName}),
        )

        raw_customer_json = json_loads(r)

        if r.status_code != 201:
            raise JIRAError(r.status_code, request=r)
        return Customer(self._options, self._session, raw=raw_customer_json)

    def service_desks(self):
        """Get a list of ServiceDesk Resources from the server visible to the current authenticated user.

        :rtype: List[ServiceDesk]

        """
        url = self.server_url + "/rest/servicedeskapi/servicedesk"
        headers = {"X-ExperimentalApi": "opt-in"}
        r_json = json_loads(self._session.get(url, headers=headers))
        print(r_json)
        projects = [
            ServiceDesk(self._options, self._session, raw_project_json)
            for raw_project_json in r_json["values"]
        ]
        return projects

    def service_desk(self, id):
        """Get a Service Desk Resource from the server.

        :param id: ID or key of the Service Desk to get
        :type id: str
        :rtype: ServiceDesk

        """
        return self._find_for_resource(ServiceDesk, id)

    def create_customer_request(self, fields=None, prefetch=True, **fieldargs):
        """Create a new customer request and return an issue Resource for it.

        Each keyword argument (other than the predefined ones) is treated as a field name and the argument's value
        is treated as the intended value for that field -- if the fields argument is used, all other keyword arguments
        will be ignored.

        By default, the client will immediately reload the issue Resource created by this method in order to return
        a complete Issue object to the caller; this behavior can be controlled through the 'prefetch' argument.

        Jira projects may contain many different issue types. Some issue screens have different requirements for
        fields in a new issue. This information is available through the 'createmeta' method. Further examples are
        available here: https://developer.atlassian.com/display/JIRADEV/JIRA+REST+API+Example+-+Create+Issue

        :param fields: a dict containing field names and the values to use. If present, all other keyword arguments
            will be ignored
        :type fields: Dict[str, Any]
        :param prefetch: whether to reload the created issue Resource so that all of its data is present in the value
            returned from this method
        :type prefetch: bool
        :rtype: Issue
        """
        data = fields

        p = data["serviceDeskId"]
        service_desk = None

        if isinstance(p, str) or isinstance(p, int):
            service_desk = self.service_desk(p)
        elif isinstance(p, ServiceDesk):
            service_desk = p

        data["serviceDeskId"] = service_desk.id

        p = data["requestTypeId"]
        if isinstance(p, int):
            data["requestTypeId"] = p
        elif isinstance(p, str):
            data["requestTypeId"] = self.request_type_by_name(service_desk, p).id

        url = self.server_url + "/rest/servicedeskapi/request"
        headers = {"X-ExperimentalApi": "opt-in"}
        r = self._session.post(url, headers=headers, data=json.dumps(data))

        raw_issue_json = json_loads(r)
        if "issueKey" not in raw_issue_json:
            raise JIRAError(r.status_code, request=r)
        if prefetch:
            return self.issue(raw_issue_json["issueKey"])
        else:
            return Issue(self._options, self._session, raw=raw_issue_json)

    def createmeta(
        self,
        projectKeys=None,
        projectIds=[],
        issuetypeIds=None,
        issuetypeNames=None,
        expand=None,
    ):
        """Get the metadata required to create issues, optionally filtered by projects and issue types.

        :param projectKeys: keys of the projects to filter the results with.
            Can be a single value or a comma-delimited string. May be combined
            with projectIds.
        :type projectKeys: Union[None, Tuple[str, str], str]
        :param projectIds: IDs of the projects to filter the results with. Can
            be a single value or a comma-delimited string. May be combined with
            projectKeys.
        :type projectIds: Union[List, Tuple[str, str]]
        :param issuetypeIds: IDs of the issue types to filter the results with.
            Can be a single value or a comma-delimited string. May be combined
            with issuetypeNames.
        :type issuetypeIds: Optional[List[str]]
        :param issuetypeNames: Names of the issue types to filter the results
            with. Can be a single value or a comma-delimited string. May be
            combined with issuetypeIds.
        :type issuetypeNames: Optional[str]
        :param expand: extra information to fetch inside each resource.
        :type expand: Optional[str]
        :rtype: Dict[str, Any]

        """
        params = {}
        if projectKeys is not None:
            params["projectKeys"] = projectKeys
        if projectIds is not None:
            if isinstance(projectIds, str):
                projectIds = projectIds.split(",")
            params["projectIds"] = projectIds
        if issuetypeIds is not None:
            params["issuetypeIds"] = issuetypeIds
        if issuetypeNames is not None:
            params["issuetypeNames"] = issuetypeNames
        if expand is not None:
            params["expand"] = expand
        return self._get_json("issue/createmeta", params)

    def _get_user_key(self, user):
        """Internal method for translating an user (str) to an key."""
        try:
            key = self.search_users(user, maxResults=1)[0].key
        except Exception as e:
            raise JIRAError(e)
        return key

    # non-resource
    @translate_resource_args
    def assign_issue(self, issue, assignee):
        """Assign an issue to a user. None will set it to unassigned. -1 will set it to Automatic.

        :param issue: the issue ID or key to assign
        :type issue: int or str
        :param assignee: the user to assign the issue to
        :type assignee: str

        :rtype: bool
        """
        url = self._get_latest_url("issue/{}/assignee".format(str(issue)))
        payload = {"name": self._get_user_key(assignee)}
        # 'key' and 'name' are deprecated in favor of accountId
        r = self._session.put(url, data=json.dumps(payload))
        raise_on_error(r)
        return True

    @translate_resource_args
    def comments(self, issue, expand=None):
        """Get a list of comment Resources.

        :param issue: the issue to get comments from
        :param expand: extra information to fetch inside each comment
        :type issue: str
        :rtype: List[Comment]
        """
<<<<<<< HEAD
        params = {}
        if expand is not None:
            params["expand"] = expand
        r_json = self._get_json("issue/" + str(issue) + "/comment", params=params)
=======
        r_json = self._get_json("issue/{}/comment".format(str(issue)))
>>>>>>> bb99305f

        comments = [
            Comment(self._options, self._session, raw_comment_json)
            for raw_comment_json in r_json["comments"]
        ]
        return comments

    @translate_resource_args
    def comment(self, issue, comment, expand=None):
        """Get a comment Resource from the server for the specified ID.

        :param issue: ID or key of the issue to get the comment from
        :param comment: ID of the comment to get
        :param expand: extra information to fetch for comment
        """
        return self._find_for_resource(Comment, (issue, comment), expand=expand)

    @translate_resource_args
    def add_comment(self, issue, body, visibility=None, is_internal=False):
        """Add a comment from the current authenticated user on the specified issue and return a Resource for it.

        The issue identifier and comment body are required.

        :param issue: ID or key of the issue to add the comment to
        :type issue: str
        :param body: Text of the comment to add
        :type body: str
        :param visibility: a dict containing two entries: "type" and "value".
            "type" is 'role' (or 'group' if the Jira server has configured
            comment visibility for groups) and 'value' is the name of the role
            (or group) to which viewing of this comment will be restricted.
        :type visibility: Optional[Dict[str, str]]
        :param is_internal: Defines whether a comment has to be marked as 'Internal' in Jira Service Desk (Default: False)
        :type is_internal: bool
        :rtype: Comment

        """
        data = {"body": body}

        if is_internal:
            data.update(
                {
                    "properties": [
                        {"key": "sd.public.comment", "value": {"internal": is_internal}}
                    ]
                }
            )

        if visibility is not None:
            data["visibility"] = visibility

        url = self._get_url("issue/" + str(issue) + "/comment")
        r = self._session.post(url, data=json.dumps(data))

        comment = Comment(self._options, self._session, raw=json_loads(r))
        return comment

    # non-resource
    @translate_resource_args
    def editmeta(self, issue):
        """Get the edit metadata for an issue.

        :param issue: the issue to get metadata for
        :rtype: Dict[str, Dict[str, Dict[str, Any]]]

        """
        return self._get_json("issue/" + str(issue) + "/editmeta")

    @translate_resource_args
    def remote_links(self, issue):
        """Get a list of remote link Resources from an issue.

        :param issue: the issue to get remote links from
        """
        r_json = self._get_json("issue/" + str(issue) + "/remotelink")
        remote_links = [
            RemoteLink(self._options, self._session, raw_remotelink_json)
            for raw_remotelink_json in r_json
        ]
        return remote_links

    @translate_resource_args
    def remote_link(self, issue, id):
        """Get a remote link Resource from the server.

        :param issue: the issue holding the remote link
        :param id: ID of the remote link
        """
        return self._find_for_resource(RemoteLink, (issue, id))

    # removed the @translate_resource_args because it prevents us from finding
    # information for building a proper link
    def add_remote_link(
        self, issue, destination, globalId=None, application=None, relationship=None
    ):
        """Add a remote link from an issue to an external application and returns a remote link Resource for it.

        ``destination`` should be a dict containing at least ``url`` to the linked external URL and
        ``title`` to display for the link inside Jira.

        For definitions of the allowable fields for ``object`` and the keyword arguments ``globalId``, ``application``
        and ``relationship``, see https://developer.atlassian.com/display/JIRADEV/JIRA+REST+API+for+Remote+Issue+Links.

        :param issue: the issue to add the remote link to
        :param destination: the link details to add (see the above link for details)
        :param globalId: unique ID for the link (see the above link for details)
        :param application: application information for the link (see the above link for details)
        :param relationship: relationship description for the link (see the above link for details)
        """
        try:
            applicationlinks = self.applicationlinks()
        except JIRAError as e:
            applicationlinks = []
            # In many (if not most) configurations, non-admin users are
            # not allowed to list applicationlinks; if we aren't allowed,
            # let's let people try to add remote links anyway, we just
            # won't be able to be quite as helpful.
            warnings.warn(
                "Unable to gather applicationlinks; you will not be able "
                "to add links to remote issues: (%s) %s" % (e.status_code, e.text),
                Warning,
            )

        data = {}
        if isinstance(destination, Issue):

            data["object"] = {"title": str(destination), "url": destination.permalink()}

            for x in applicationlinks:
                if x["application"]["displayUrl"] == destination._options["server"]:
                    data["globalId"] = "appId=%s&issueId=%s" % (
                        x["application"]["id"],
                        destination.raw["id"],
                    )
                    data["application"] = {
                        "name": x["application"]["name"],
                        "type": "com.atlassian.jira",
                    }
                    break
            if "globalId" not in data:
                raise NotImplementedError("Unable to identify the issue to link to.")
        else:

            if globalId is not None:
                data["globalId"] = globalId
            if application is not None:
                data["application"] = application
            data["object"] = destination

        if relationship is not None:
            data["relationship"] = relationship

        # check if the link comes from one of the configured application links
        for x in applicationlinks:
            if x["application"]["displayUrl"] == self.server_url:
                data["globalId"] = "appId=%s&issueId=%s" % (
                    x["application"]["id"],
                    destination.raw["id"],
                )
                data["application"] = {
                    "name": x["application"]["name"],
                    "type": "com.atlassian.jira",
                }
                break

        url = self._get_url("issue/" + str(issue) + "/remotelink")
        r = self._session.post(url, data=json.dumps(data))

        remote_link = RemoteLink(self._options, self._session, raw=json_loads(r))
        return remote_link

    def add_simple_link(self, issue, object):
        """Add a simple remote link from an issue to web resource.

        This avoids the admin access problems from add_remote_link by just
            using a simple object and presuming all fields are correct and not
            requiring more complex ``application`` data.

        ``object`` should be a dict containing at least ``url`` to the
            linked external URL and ``title`` to display for the link inside Jira.

        For definitions of the allowable fields for ``object`` , see https://developer.atlassian.com/display/JIRADEV/JIRA+REST+API+for+Remote+Issue+Links.

        :param issue: the issue to add the remote link to
        :param object: the dictionary used to create remotelink data
        """
        data = {"object": object}
        url = self._get_url("issue/" + str(issue) + "/remotelink")
        r = self._session.post(url, data=json.dumps(data))

        simple_link = RemoteLink(self._options, self._session, raw=json_loads(r))
        return simple_link

    # non-resource
    @translate_resource_args
    def transitions(self, issue, id=None, expand=None):
        """Get a list of the transitions available on the specified issue to the current user.

        :param issue: ID or key of the issue to get the transitions from
        :param id: if present, get only the transition matching this ID
        :param expand: extra information to fetch inside each transition
        """
        params = {}
        if id is not None:
            params["transitionId"] = id
        if expand is not None:
            params["expand"] = expand
        return self._get_json("issue/" + str(issue) + "/transitions", params=params)[
            "transitions"
        ]

    def find_transitionid_by_name(self, issue, transition_name):
        """Get a transitionid available on the specified issue to the current user.

        Look at https://developer.atlassian.com/static/rest/jira/6.1.html#d2e1074 for json reference

        :param issue: ID or key of the issue to get the transitions from
        :param trans_name: iname of transition we are looking for
        """
        transitions_json = self.transitions(issue)
        id = None

        for transition in transitions_json:
            if transition["name"].lower() == transition_name.lower():
                id = transition["id"]
                break
        return id

    @translate_resource_args
    def transition_issue(
        self, issue, transition, fields=None, comment=None, worklog=None, **fieldargs
    ):
        """Perform a transition on an issue.

        Each keyword argument (other than the predefined ones) is treated as a field name and the argument's value
        is treated as the intended value for that field -- if the fields argument is used, all other keyword arguments
        will be ignored. Field values will be set on the issue as part of the transition process.

        :param issue: ID or key of the issue to perform the transition on
        :param transition: ID or name of the transition to perform
        :param comment: *Optional* String to add as comment to the issue when
            performing the transition.
        :param fields: a dict containing field names and the values to use.
            If present, all other keyword arguments will be ignored
        """
        transitionId = None

        try:
            transitionId = int(transition)
        except Exception:
            # cannot cast to int, so try to find transitionId by name
            transitionId = self.find_transitionid_by_name(issue, transition)
            if transitionId is None:
                raise JIRAError("Invalid transition name. %s" % transition)

        data = {"transition": {"id": transitionId}}
        if comment:
            data["update"] = {"comment": [{"add": {"body": comment}}]}
        if worklog:
            data["update"] = {"worklog": [{"add": {"timeSpent": worklog}}]}
        if fields is not None:
            data["fields"] = fields
        else:
            fields_dict = {}
            for field in fieldargs:
                fields_dict[field] = fieldargs[field]
            data["fields"] = fields_dict

        url = self._get_url("issue/" + str(issue) + "/transitions")
        r = self._session.post(url, data=json.dumps(data))
        try:
            r_json = json_loads(r)
        except ValueError as e:
            logging.error("%s\n%s" % (e, r.text))
            raise e
        return r_json

    @translate_resource_args
    def votes(self, issue):
        """Get a votes Resource from the server.

        :param issue: ID or key of the issue to get the votes for
        :rtype: Votes
        """
        return self._find_for_resource(Votes, issue)

    @translate_resource_args
    def add_vote(self, issue):
        """Register a vote for the current authenticated user on an issue.

        :param issue: ID or key of the issue to vote on
        :rtype: Response
        """
        url = self._get_url("issue/" + str(issue) + "/votes")
        return self._session.post(url)

    @translate_resource_args
    def remove_vote(self, issue):
        """Remove the current authenticated user's vote from an issue.

        :param issue: ID or key of the issue to remove vote on
        """
        url = self._get_url("issue/" + str(issue) + "/votes")
        self._session.delete(url)

    @translate_resource_args
    def watchers(self, issue):
        """Get a watchers Resource from the server for an issue.

        :param issue: ID or key of the issue to get the watchers for
        :rtype: Watchers
        """
        return self._find_for_resource(Watchers, issue)

    @translate_resource_args
    def add_watcher(self, issue, watcher):
        """Add a user to an issue's watchers list.

        :param issue: ID or key of the issue affected
        :param watcher: key of the user to add to the watchers list
        """
        url = self._get_url("issue/" + str(issue) + "/watchers")
        self._session.post(url, data=json.dumps(watcher))

    @translate_resource_args
    def remove_watcher(self, issue, watcher):
        """Remove a user from an issue's watch list.

        :param issue: ID or key of the issue affected
        :param watcher: key of the user to remove from the watchers list
        :rtype: Response
        """
        url = self._get_url("issue/" + str(issue) + "/watchers")
        # https://docs.atlassian.com/software/jira/docs/api/REST/8.13.6/#api/2/issue-removeWatcher
        params = {"username": watcher}
        result = self._session.delete(url, params=params)
        return result

    @translate_resource_args
    def worklogs(self, issue):
        """Get a list of worklog Resources from the server for an issue.

        :param issue: ID or key of the issue to get worklogs from
        :rtype: List[Worklog]
        """
        r_json = self._get_json("issue/" + str(issue) + "/worklog")
        worklogs = [
            Worklog(self._options, self._session, raw_worklog_json)
            for raw_worklog_json in r_json["worklogs"]
        ]
        return worklogs

    @translate_resource_args
    def worklog(self, issue, id):
        """Get a specific worklog Resource from the server.

        :param issue: ID or key of the issue to get the worklog from
        :param id: ID of the worklog to get
        :rtype: Worklog
        """
        return self._find_for_resource(Worklog, (issue, id))

    @translate_resource_args
    def add_worklog(
        self,
        issue,
        timeSpent=None,
        timeSpentSeconds=None,
        adjustEstimate=None,
        newEstimate=None,
        reduceBy=None,
        comment=None,
        started=None,
        user=None,
    ):
        """Add a new worklog entry on an issue and return a Resource for it.

        :param issue: the issue to add the worklog to
        :param timeSpent: a worklog entry with this amount of time spent, e.g. "2d"
        :param adjustEstimate: (optional) allows the user to provide specific instructions to update the remaining
            time estimate of the issue. The value can either be ``new``, ``leave``, ``manual`` or ``auto`` (default).
        :param newEstimate: the new value for the remaining estimate field. e.g. "2d"
        :param reduceBy: the amount to reduce the remaining estimate by e.g. "2d"
        :param started: Moment when the work is logged, if not specified will default to now
        :param comment: optional worklog comment
        :rtype: Worklog
        """
        params = {}
        if adjustEstimate is not None:
            params["adjustEstimate"] = adjustEstimate
        if newEstimate is not None:
            params["newEstimate"] = newEstimate
        if reduceBy is not None:
            params["reduceBy"] = reduceBy

        data = {}
        if timeSpent is not None:
            data["timeSpent"] = timeSpent
        if timeSpentSeconds is not None:
            data["timeSpentSeconds"] = timeSpentSeconds
        if comment is not None:
            data["comment"] = comment
        elif user:
            # we log user inside comment as it doesn't always work
            data["comment"] = user

        if started is not None:
            # based on REST Browser it needs: "2014-06-03T08:21:01.273+0000"
            if started.tzinfo is None:
                data["started"] = started.strftime("%Y-%m-%dT%H:%M:%S.000+0000")
            else:
                data["started"] = started.strftime("%Y-%m-%dT%H:%M:%S.000%z")
        if user is not None:
            data["author"] = {
                "name": user,
                "self": self.JIRA_BASE_URL + "/rest/api/latest/user?username=" + user,
                "displayName": user,
                "active": False,
            }
            data["updateAuthor"] = data["author"]
        # report bug to Atlassian: author and updateAuthor parameters are
        # ignored.
        url = self._get_url("issue/{0}/worklog".format(issue))
        r = self._session.post(url, params=params, data=json.dumps(data))

        return Worklog(self._options, self._session, json_loads(r))

    # Issue links

    @translate_resource_args
    def create_issue_link(self, type, inwardIssue, outwardIssue, comment=None):
        """Create a link between two issues.

        :param type: the type of link to create
        :param inwardIssue: the issue to link from
        :param outwardIssue: the issue to link to
        :param comment:  a comment to add to the issues with the link. Should be
            a dict containing ``body`` and ``visibility`` fields: ``body`` being
            the text of the comment and ``visibility`` being a dict containing
            two entries: ``type`` and ``value``. ``type`` is ``role`` (or
            ``group`` if the Jira server has configured comment visibility for
            groups) and ``value`` is the name of the role (or group) to which
            viewing of this comment will be restricted.
        :type comment: Optional[Dict[str, Any]]
        :rtype: Response
        """
        # let's see if we have the right issue link 'type' and fix it if needed
        issue_link_types = self.issue_link_types()

        if type not in issue_link_types:
            for lt in issue_link_types:
                if lt.outward == type:
                    # we are smart to figure it out what he meant
                    type = lt.name
                    break
                elif lt.inward == type:
                    # so that's the reverse, so we fix the request
                    type = lt.name
                    inwardIssue, outwardIssue = outwardIssue, inwardIssue
                    break

        data = {
            "type": {"name": type},
            "inwardIssue": {"key": inwardIssue},
            "outwardIssue": {"key": outwardIssue},
            "comment": comment,
        }
        url = self._get_url("issueLink")
        return self._session.post(url, data=json.dumps(data))

    def delete_issue_link(self, id):
        """Delete a link between two issues.

        :param id: ID of the issue link to delete
        """
        url = self._get_url("issueLink") + "/" + id
        return self._session.delete(url)

    def issue_link(self, id):
        """Get an issue link Resource from the server.

        :param id: ID of the issue link to get
        """
        return self._find_for_resource(IssueLink, id)

    # Issue link types

    def issue_link_types(self, force=False):
        """Get a list of issue link type Resources from the server.

        :rtype: List[IssueLinkType]
        """
        if not hasattr(self, "self._cached_issue_link_types") or force:
            r_json = self._get_json("issueLinkType")
            self._cached_issue_link_types = [
                IssueLinkType(self._options, self._session, raw_link_json)
                for raw_link_json in r_json["issueLinkTypes"]
            ]
        return self._cached_issue_link_types

    def issue_link_type(self, id):
        """Get an issue link type Resource from the server.

        :param id: ID of the issue link type to get
        :type id: str
        :rtype: IssueLinkType

        """
        return self._find_for_resource(IssueLinkType, id)

    # Issue types

    def issue_types(self):
        """Get a list of issue type Resources from the server.

        :rtype: List[IssueType]

        """
        r_json = self._get_json("issuetype")
        issue_types = [
            IssueType(self._options, self._session, raw_type_json)
            for raw_type_json in r_json
        ]
        return issue_types

    def issue_type(self, id):
        """Get an issue type Resource from the server.

        :param id: ID of the issue type to get
        :rtype: IssueType
        """
        return self._find_for_resource(IssueType, id)

    def issue_type_by_name(self, name):
        """
        :param name: Name of the issue type
        :type name: str
        :rtype: IssueType
        """
        issue_types = self.issue_types()
        try:
            issue_type = [it for it in issue_types if it.name == name][0]
        except IndexError:
            raise KeyError("Issue type '%s' is unknown." % name)
        return issue_type

    def request_types(self, service_desk):
        """Returns request types supported by a service desk instance.
        :param service_desk: The service desk instance.
        :type service_desk: ServiceDesk
        :rtype: List[RequestType]
        """
        if hasattr(service_desk, "id"):
            service_desk = service_desk.id
        url = (
            self.server_url
            + "/rest/servicedeskapi/servicedesk/%s/requesttype" % service_desk
        )
        headers = {"X-ExperimentalApi": "opt-in"}
        r_json = json_loads(self._session.get(url, headers=headers))
        request_types = [
            RequestType(self._options, self._session, raw_type_json)
            for raw_type_json in r_json["values"]
        ]
        return request_types

    def request_type_by_name(self, service_desk, name):
        request_types = self.request_types(service_desk)
        try:
            request_type = [rt for rt in request_types if rt.name == name][0]
        except IndexError:
            raise KeyError("Request type '%s' is unknown." % name)
        return request_type

    # User permissions

    # non-resource
    def my_permissions(
        self, projectKey=None, projectId=None, issueKey=None, issueId=None
    ):
        """Get a dict of all available permissions on the server.

        :param projectKey: limit returned permissions to the specified project
        :type projectKey: Optional[str]
        :param projectId: limit returned permissions to the specified project
        :type projectId: Optional[str]
        :param issueKey: limit returned permissions to the specified issue
        :type issueKey: Optional[str]
        :param issueId: limit returned permissions to the specified issue
        :type issueId: Optional[str]
        :rtype: Dict[str, Dict[str, Dict[str, str]]]
        """
        params = {}
        if projectKey is not None:
            params["projectKey"] = projectKey
        if projectId is not None:
            params["projectId"] = projectId
        if issueKey is not None:
            params["issueKey"] = issueKey
        if issueId is not None:
            params["issueId"] = issueId
        return self._get_json("mypermissions", params=params)

    # Priorities

    def priorities(self):
        """Get a list of priority Resources from the server.

        :rtype: List[Priority]

        """
        r_json = self._get_json("priority")
        priorities = [
            Priority(self._options, self._session, raw_priority_json)
            for raw_priority_json in r_json
        ]
        return priorities

    def priority(self, id):
        """Get a priority Resource from the server.

        :param id: ID of the priority to get
        :type id: str
        :rtype: Priority

        """
        return self._find_for_resource(Priority, id)

    # Projects

    def projects(self):
        """Get a list of project Resources from the server visible to the current authenticated user.

        :rtype: List[Project]

        """
        r_json = self._get_json("project")
        projects = [
            Project(self._options, self._session, raw_project_json)
            for raw_project_json in r_json
        ]
        return projects

    def project(self, id):
        """Get a project Resource from the server.

        :param id: ID or key of the project to get
        :rtype: Project
        """
        return self._find_for_resource(Project, id)

    # non-resource
    @translate_resource_args
    def project_avatars(self, project):
        """Get a dict of all avatars for a project visible to the current authenticated user.

        :param project: ID or key of the project to get avatars for
        """
        return self._get_json("project/" + project + "/avatars")

    @translate_resource_args
    def create_temp_project_avatar(
        self, project, filename, size, avatar_img, contentType=None, auto_confirm=False
    ):
        """Register an image file as a project avatar.

        The avatar created is temporary and must be confirmed before it can
            be used.

        Avatar images are specified by a filename, size, and file object. By default, the client will attempt to
            autodetect the picture's content type: this mechanism relies on libmagic and will not work out of the box
            on Windows systems (see https://filemagic.readthedocs.io/en/latest/guide.html for details on how to install
            support). The ``contentType`` argument can be used to explicitly set the value (note that Jira will reject any
            type other than the well-known ones for images, e.g. ``image/jpg``, ``image/png``, etc.)

        This method returns a dict of properties that can be used to crop a subarea of a larger image for use. This
            dict should be saved and passed to :py:meth:`confirm_project_avatar` to finish the avatar creation process. If
            you want to cut out the middleman and confirm the avatar with Jira's default cropping, pass the 'auto_confirm'
            argument with a truthy value and :py:meth:`confirm_project_avatar` will be called for you before this method
            returns.

        :param project: ID or key of the project to create the avatar in
        :param filename: name of the avatar file
        :param size: size of the avatar file
        :param avatar_img: file-like object holding the avatar
        :param contentType: explicit specification for the avatar image's content-type
        :param auto_confirm: whether to automatically confirm the temporary avatar by calling
            :py:meth:`confirm_project_avatar` with the return value of this method. (Default: False)
        :type auto_confirm: bool
        """
        size_from_file = os.path.getsize(filename)
        if size != size_from_file:
            size = size_from_file

        params = {"filename": filename, "size": size}

        headers = {"X-Atlassian-Token": "no-check"}
        if contentType is not None:
            headers["content-type"] = contentType
        else:
            # try to detect content-type, this may return None
            headers["content-type"] = self._get_mime_type(avatar_img)

        url = self._get_url("project/" + project + "/avatar/temporary")
        r = self._session.post(url, params=params, headers=headers, data=avatar_img)

        cropping_properties = json_loads(r)
        if auto_confirm:
            return self.confirm_project_avatar(project, cropping_properties)
        else:
            return cropping_properties

    @translate_resource_args
    def confirm_project_avatar(self, project, cropping_properties):
        """Confirm the temporary avatar image previously uploaded with the specified cropping.

        After a successful registry with :py:meth:`create_temp_project_avatar`, use this method to confirm the avatar
        for use. The final avatar can be a subarea of the uploaded image, which is customized with the
        ``cropping_properties``: the return value of :py:meth:`create_temp_project_avatar` should be used for this
        argument.

        :param project: ID or key of the project to confirm the avatar in
        :param cropping_properties: a dict of cropping properties from :py:meth:`create_temp_project_avatar`
        """
        data = cropping_properties
        url = self._get_url("project/" + project + "/avatar")
        r = self._session.post(url, data=json.dumps(data))

        return json_loads(r)

    @translate_resource_args
    def set_project_avatar(self, project, avatar):
        """Set a project's avatar.

        :param project: ID or key of the project to set the avatar on
        :param avatar: ID of the avatar to set
        """
        self._set_avatar(None, self._get_url("project/" + project + "/avatar"), avatar)

    @translate_resource_args
    def delete_project_avatar(self, project, avatar):
        """Delete a project's avatar.

        :param project: ID or key of the project to delete the avatar from
        :param avatar: ID of the avatar to delete
        """
        url = self._get_url("project/" + project + "/avatar/" + avatar)
        return self._session.delete(url)

    @translate_resource_args
    def project_components(self, project):
        """Get a list of component Resources present on a project.

        :param project: ID or key of the project to get components from
        :type project: str
        :rtype: List[Component]
        """
        r_json = self._get_json("project/" + project + "/components")
        components = [
            Component(self._options, self._session, raw_comp_json)
            for raw_comp_json in r_json
        ]
        return components

    @translate_resource_args
    def project_versions(self, project):
        """Get a list of version Resources present on a project.

        :param project: ID or key of the project to get versions from
        :type project: str
        :rtype: List[Version]
        """
        r_json = self._get_json("project/" + project + "/versions")
        versions = [
            Version(self._options, self._session, raw_ver_json)
            for raw_ver_json in r_json
        ]
        return versions

    @translate_resource_args
    def get_project_version_by_name(self, project, version_name):
        """Get a version Resource by its name present on a project.

        :param project: ID or key of the project to get versions from
        :type project: str
        :param version_name: name of the version to search for
        :type version_name: str
        :rtype: Optional[Version]
        """
        versions = self.project_versions(project)
        for version in versions:
            if version.name == version_name:
                return version

    @translate_resource_args
    def rename_version(self, project, old_name, new_name):
        """Rename a version Resource on a project.

        :param project: ID or key of the project to get versions from
        :type project: str
        :param old_name: old name of the version to rename
        :type old_name: str
        :param new_name: new name of the version to rename
        :type new_name: str
        :rtype: None
        """
        version = self.get_project_version_by_name(project, old_name)
        if version:
            version.update(name=new_name)

    # non-resource
    @translate_resource_args
    def project_roles(self, project):
        """Get a dict of role names to resource locations for a project.

        :param project: ID or key of the project to get roles from
        """
        path = "project/" + project + "/role"
        _rolesdict = self._get_json(path)
        rolesdict = {}

        for k, v in _rolesdict.items():
            tmp = {}
            tmp["id"] = v.split("/")[-1]
            tmp["url"] = v
            rolesdict[k] = tmp
        return rolesdict
        # TODO(ssbarnea): return a list of Roles()

    @translate_resource_args
    def project_role(self, project, id):
        """Get a role Resource.

        :param project: ID or key of the project to get the role from
        :param id: ID of the role to get
        """
        if isinstance(id, Number):
            id = "%s" % id
        return self._find_for_resource(Role, (project, id))

    # Resolutions

    def resolutions(self):
        """Get a list of resolution Resources from the server.

        :rtype: List[Resolution]

        """
        r_json = self._get_json("resolution")
        resolutions = [
            Resolution(self._options, self._session, raw_res_json)
            for raw_res_json in r_json
        ]
        return resolutions

    def resolution(self, id):
        """Get a resolution Resource from the server.

        :param id: ID of the resolution to get
        :type id: str
        :rtype: Resolution
        """
        return self._find_for_resource(Resolution, id)

    # Search

    def search_issues(
        self,
        jql_str,
        startAt=0,
        maxResults=50,
        validate_query=True,
        fields=None,
        expand=None,
        json_result=None,
    ):
        """Get a :class:`~jira.client.ResultList` of issue Resources matching a JQL search string.

        :param jql_str: The JQL search string.
        :type jql_str: str
        :param startAt: Index of the first issue to return. (Default: 0)
        :type startAt: int
        :param maxResults: Maximum number of issues to return. Total number of results
            is available in the ``total`` attribute of the returned :class:`~jira.client.ResultList`.
            If maxResults evaluates as False, it will try to get all issues in batches. (Default: 50)
        :type maxResults: int
        :param validate_query: Whether or not the query should be validated. (Default: True)
        :type validate_query: bool
        :param fields: comma-separated string or list of issue fields to include in the results.
            Default is to include all fields.
        :type fields: Optional[str or list]
        :param expand: extra information to fetch inside each resource
        :type expand: Optional[str]
        :param json_result: JSON response will be returned when this parameter is set to True.
                Otherwise, :class:`~jira.client.ResultList` will be returned.
        :type json_result: bool

        :rtype: dict or :class:`~jira.client.ResultList`

        """
        if isinstance(fields, str):
            fields = fields.split(",")
        else:
            fields = list(fields or [])

        # this will translate JQL field names to REST API Name
        # most people do know the JQL names so this will help them use the API easier
        untranslate = {}  # use to add friendly aliases when we get the results back
        if self._fields:
            for i, field in enumerate(fields):
                if field in self._fields:
                    untranslate[self._fields[field]] = fields[i]
                    fields[i] = self._fields[field]

        search_params = {
            "jql": jql_str,
            "startAt": startAt,
            "validateQuery": validate_query,
            "fields": fields,
            "expand": expand,
        }
        if json_result:
            search_params["maxResults"] = maxResults
            if not maxResults:
                warnings.warn(
                    "All issues cannot be fetched at once, when json_result parameter is set",
                    Warning,
                )
            return self._get_json("search", params=search_params)

        issues = self._fetch_pages(
            Issue, "issues", "search", startAt, maxResults, search_params
        )

        if untranslate:
            for i in issues:
                for k, v in untranslate.items():
                    if k in i.raw.get("fields", {}):
                        i.raw["fields"][v] = i.raw["fields"][k]

        return issues

    # Security levels
    def security_level(self, id):
        """Get a security level Resource.

        :param id: ID of the security level to get
        """
        return self._find_for_resource(SecurityLevel, id)

    # Server info

    # non-resource
    def server_info(self):
        """Get a dict of server information for this Jira instance.
        :rtype: Dict[str, Any]
        """
        retry = 0
        j = self._get_json("serverInfo")
        while not j and retry < 3:
            logging.warning(
                "Bug https://jira.atlassian.com/browse/JRA-59676 trying again..."
            )
            retry += 1
            j = self._get_json("serverInfo")
        return j

    def myself(self):
        """Get a dict of server information for this Jira instance."""
        return self._get_json("myself")

    # Status

    def statuses(self):
        """Get a list of status Resources from the server.

        :rtype: List[Status]

        """
        r_json = self._get_json("status")
        statuses = [
            Status(self._options, self._session, raw_stat_json)
            for raw_stat_json in r_json
        ]
        return statuses

    def status(self, id):
        """Get a status Resource from the server.

        :param id: ID of the status resource to get
        :type id: str

        :rtype: Status
        """
        return self._find_for_resource(Status, id)

    # Category

    def statuscategories(self):
        """Get a list of status category Resources from the server.

        :rtype: List[StatusCategory]
        """
        r_json = self._get_json("statuscategory")
        statuscategories = [
            StatusCategory(self._options, self._session, raw_stat_json)
            for raw_stat_json in r_json
        ]
        return statuscategories

    def statuscategory(self, id):
        """Get a status category Resource from the server.

        :param id: ID of the status category resource to get
        :type id: int

        :rtype: StatusCategory

        """
        return self._find_for_resource(StatusCategory, id)

    # Users

    def user(self, id, expand=None):
        """Get a user Resource from the server.

        :param id: ID of the user to get
        :param id: str
        :param expand: Extra information to fetch inside each resource
        :type expand: Optional[Any]

        :rtype: User
        """
        user = User(self._options, self._session)
        params = {}
        if expand is not None:
            params["expand"] = expand
        user.find(id, params=params)
        return user

    def search_assignable_users_for_projects(
        self, username, projectKeys, startAt=0, maxResults=50
    ):
        """Get a list of user Resources that match the search string and can be assigned issues for projects.

        :param username: A string to match usernames against
        :type username: str
        :param projectKeys: Comma-separated list of project keys to check for issue assignment permissions
        :type projectKeys: str
        :param startAt: Index of the first user to return (Default: 0)
        :type startAt: int
        :param maxResults: Maximum number of users to return.
                If maxResults evaluates as False, it will try to get all users in batches. (Default: 50)
        :type maxResults: int

        :rtype: ResultList

        """
        params = {"username": username, "projectKeys": projectKeys}
        return self._fetch_pages(
            User,
            None,
            "user/assignable/multiProjectSearch",
            startAt,
            maxResults,
            params,
        )

    def search_assignable_users_for_issues(
        self,
        username,
        project=None,
        issueKey=None,
        expand=None,
        startAt=0,
        maxResults=50,
    ):
        """Get a list of user Resources that match the search string for assigning or creating issues.

        This method is intended to find users that are eligible to create issues in a project or be assigned
        to an existing issue. When searching for eligible creators, specify a project. When searching for eligible
        assignees, specify an issue key.

        :param username: A string to match usernames against
        :type username: str
        :param project: Filter returned users by permission in this project (expected if a result will be used to
            create an issue)
        :type project: Optional[str]
        :param issueKey: Filter returned users by this issue (expected if a result will be used to edit this issue)
        :type issueKey: Optional[str]
        :param expand: Extra information to fetch inside each resource
        :type expand: Optional[Any]
        :param startAt: Index of the first user to return (Default: 0)
        :type startAt: int
        :param maxResults: maximum number of users to return.
                If maxResults evaluates as False, it will try to get all items in batches. (Default: 50)

        :rtype: ResultList
        """
        params = {"username": username}
        if project is not None:
            params["project"] = project
        if issueKey is not None:
            params["issueKey"] = issueKey
        if expand is not None:
            params["expand"] = expand
        return self._fetch_pages(
            User, None, "user/assignable/search", startAt, maxResults, params
        )

    # non-resource
    def user_avatars(self, username):
        """Get a dict of avatars for the specified user.

        :param username: the username to get avatars for
        """
        return self._get_json("user/avatars", params={"username": username})

    def create_temp_user_avatar(
        self, user, filename, size, avatar_img, contentType=None, auto_confirm=False
    ):
        """Register an image file as a user avatar.

        The avatar created is temporary and must be confirmed before it can
        be used.

        Avatar images are specified by a filename, size, and file object. By default, the client will attempt to
        autodetect the picture's content type: this mechanism relies on ``libmagic`` and will not work out of the box
        on Windows systems (see http://filemagic.readthedocs.org/en/latest/guide.html for details on how to install
        support). The ``contentType`` argument can be used to explicitly set the value (note that Jira will reject any
        type other than the well-known ones for images, e.g. ``image/jpg``, ``image/png``, etc.)

        This method returns a dict of properties that can be used to crop a subarea of a larger image for use. This
        dict should be saved and passed to :py:meth:`confirm_user_avatar` to finish the avatar creation process. If you
        want to cut out the middleman and confirm the avatar with Jira's default cropping, pass the ``auto_confirm``
        argument with a truthy value and :py:meth:`confirm_user_avatar` will be called for you before this method
        returns.

        :param user: User to register the avatar for
        :type user: str
        :param filename: name of the avatar file
        :type filename: str
        :param size: size of the avatar file
        :type size: int
        :param avatar_img: file-like object containing the avatar
        :type avatar_img: bytes
        :param contentType: explicit specification for the avatar image's content-type
        :type contentType: Optional[Any]
        :param auto_confirm: whether to automatically confirm the temporary avatar by calling
            :py:meth:`confirm_user_avatar` with the return value of this method. (Default: False)
        :type auto_confirm: bool

        :rtype: NoReturn
        """
        size_from_file = os.path.getsize(filename)
        if size != size_from_file:
            size = size_from_file

        # remove path from filename
        filename = os.path.split(filename)[1]

        params = {"username": user, "filename": filename, "size": size}

        headers = {"X-Atlassian-Token": "no-check"}
        if contentType is not None:
            headers["content-type"] = contentType
        else:
            # try to detect content-type, this may return None
            headers["content-type"] = self._get_mime_type(avatar_img)

        url = self._get_url("user/avatar/temporary")
        r = self._session.post(url, params=params, headers=headers, data=avatar_img)

        cropping_properties = json_loads(r)
        if auto_confirm:
            return self.confirm_user_avatar(user, cropping_properties)
        else:
            return cropping_properties

    def confirm_user_avatar(self, user, cropping_properties):
        """Confirm the temporary avatar image previously uploaded with the specified cropping.

        After a successful registry with :py:meth:`create_temp_user_avatar`, use this method to confirm the avatar for
        use. The final avatar can be a subarea of the uploaded image, which is customized with the
        ``cropping_properties``: the return value of :py:meth:`create_temp_user_avatar` should be used for this
        argument.

        :param user: the user to confirm the avatar for
        :type user: str
        :param cropping_properties: a dict of cropping properties from :py:meth:`create_temp_user_avatar`
        :type cropping_properties: Dict[str,Any]
        """
        data = cropping_properties
        url = self._get_url("user/avatar")
        r = self._session.post(url, params={"username": user}, data=json.dumps(data))

        return json_loads(r)

    def set_user_avatar(self, username, avatar):
        """Set a user's avatar.

        :param username: the user to set the avatar for
        :param avatar: ID of the avatar to set
        """
        self._set_avatar({"username": username}, self._get_url("user/avatar"), avatar)

    def delete_user_avatar(self, username, avatar):
        """Delete a user's avatar.

        :param username: the user to delete the avatar from
        :param avatar: ID of the avatar to remove
        """
        params = {"username": username}
        url = self._get_url("user/avatar/" + avatar)
        return self._session.delete(url, params=params)

    def search_users(
        self, user, startAt=0, maxResults=50, includeActive=True, includeInactive=False
    ):
        """Get a list of user Resources that match the specified search string.

        :param user: a string to match usernames, name or email against.
        :type user: str
        :param startAt: index of the first user to return.
        :type startAt: int
        :param maxResults: maximum number of users to return.
                If maxResults evaluates as False, it will try to get all items in batches.
        :type maxResults: int
        :param includeActive: If true, then active users are included in the results. (Default: True)
        :type includeActive: bool
        :param includeInactive: If true, then inactive users are included in the results. (Default: False)
        :type includeInactive: bool


        :rtype: ResultList
        """
        params = {
            "username": user,
            "includeActive": includeActive,
            "includeInactive": includeInactive,
        }
        return self._fetch_pages(User, None, "user/search", startAt, maxResults, params)

    def search_allowed_users_for_issue(
        self, user, issueKey=None, projectKey=None, startAt=0, maxResults=50
    ):
        """Get a list of user Resources that match a username string and have browse permission for the issue or project.

        :param user: a string to match usernames against.
        :type user: str
        :param issueKey: find users with browse permission for this issue.
        :type issueKey: Optional[str]
        :param projectKey: find users with browse permission for this project.
        :type projectKey: Optional[str]
        :param startAt: index of the first user to return. (Default: 0)
        :type startAt: int
        :param maxResults: maximum number of users to return.
                If maxResults evaluates as False, it will try to get all items in batches. (Default: 50)
        :type maxResults: int
        """
        params = {"username": user}
        if issueKey is not None:
            params["issueKey"] = issueKey
        if projectKey is not None:
            params["projectKey"] = projectKey
        return self._fetch_pages(
            User, None, "user/viewissue/search", startAt, maxResults, params
        )

    # Versions

    @translate_resource_args
    def create_version(
        self,
        name,
        project,
        description=None,
        releaseDate=None,
        startDate=None,
        archived=False,
        released=False,
    ):
        """Create a version in a project and return a Resource for it.

        :param name: name of the version to create
        :type name: str
        :param project: key of the project to create the version in
        :type project: str
        :param description: a description of the version
        :type description: str
        :param releaseDate: the release date assigned to the version
        :type releaseDate: Optional[Any]
        :param startDate: The start date for the version
        :type startDate: Optional[Any]
        :param archived: Denotes whether a version should be archived. (Default: False)
        :type archived: bool
        :param released: Denotes whether a version is released. (Default: False)
        :type released: bool

        :rtype: Version
        """
        data = {
            "name": name,
            "project": project,
            "archived": archived,
            "released": released,
        }
        if description is not None:
            data["description"] = description
        if releaseDate is not None:
            data["releaseDate"] = releaseDate
        if startDate is not None:
            data["startDate"] = startDate

        url = self._get_url("version")
        r = self._session.post(url, data=json.dumps(data))

        time.sleep(1)
        version = Version(self._options, self._session, raw=json_loads(r))
        return version

    def move_version(self, id, after=None, position=None):
        """Move a version within a project's ordered version list and return a new version Resource for it.

        One, but not both, of ``after`` and ``position`` must be specified.

        :param id: ID of the version to move
        :param after: the self attribute of a version to place the specified version after (that is, higher in the list)
        :param position: the absolute position to move this version to: must be one of ``First``, ``Last``,
            ``Earlier``, or ``Later``
        """
        data = {}
        if after is not None:
            data["after"] = after
        elif position is not None:
            data["position"] = position

        url = self._get_url("version/" + id + "/move")
        r = self._session.post(url, data=json.dumps(data))

        version = Version(self._options, self._session, raw=json_loads(r))
        return version

    def version(self, id, expand=None):
        """Get a version Resource.

        :param id: ID of the version to get
        :type id: str
        :param expand: extra information to fetch inside each resource
        :type expand: Optional[Any]

        :rtype: Version
        """
        version = Version(self._options, self._session)
        params = {}
        if expand is not None:
            params["expand"] = expand
        version.find(id, params=params)
        return version

    def version_count_related_issues(self, id):
        """Get a dict of the counts of issues fixed and affected by a version.

        :param id: the version to count issues for
        """
        r_json = self._get_json("version/" + id + "/relatedIssueCounts")
        del r_json["self"]  # this isn't really an addressable resource
        return r_json

    def version_count_unresolved_issues(self, id):
        """Get the number of unresolved issues for a version.

        :param id: ID of the version to count issues for
        """
        return self._get_json("version/" + id + "/unresolvedIssueCount")[
            "issuesUnresolvedCount"
        ]

    # Session authentication

    def session(self):
        """Get a dict of the current authenticated user's session information.

        :rtype: User

        """
        url = "{server}{auth_url}".format(**self._options)
        r = self._session.get(url)

        user = User(self._options, self._session, json_loads(r))
        return user

    def kill_session(self):
        """Destroy the session of the current authenticated user."""
        url = self.server_url + "/rest/auth/latest/session"
        return self._session.delete(url)

    # Websudo
    def kill_websudo(self):
        """Destroy the user's current WebSudo session.

        Works only for non-cloud deployments, for others does nothing.

        :rtype: Optional[Any]
        """
        if self.deploymentType != "Cloud":
            url = self.server_url + "/rest/auth/1/websudo"
            return self._session.delete(url)

    # Utilities
    def _create_http_basic_session(self, username, password, timeout=None):
        """Creates a basic http session.

        :param username: Username for the session
        :type username: str
        :param password: Password for the username
        :type password: str
        :param timeout: If set determines the timeout period for the Session.
        :type timeout: Optional[int]

        :rtype: NoReturn
        """
        verify = self._options["verify"]
        self._session = ResilientSession(timeout=timeout)
        self._session.verify = verify
        self._session.auth = (username, password)
        self._session.cert = self._options["client_cert"]

    def _create_oauth_session(self, oauth, timeout):
        verify = self._options["verify"]

        from oauthlib.oauth1 import SIGNATURE_RSA
        from requests_oauthlib import OAuth1

        oauth = OAuth1(
            oauth["consumer_key"],
            rsa_key=oauth["key_cert"],
            signature_method=SIGNATURE_RSA,
            resource_owner_key=oauth["access_token"],
            resource_owner_secret=oauth["access_token_secret"],
        )
        self._session = ResilientSession(timeout)
        self._session.verify = verify
        self._session.auth = oauth

    def _create_kerberos_session(self, timeout, kerberos_options=None):
        verify = self._options["verify"]
        if kerberos_options is None:
            kerberos_options = {}

        from requests_kerberos import DISABLED
        from requests_kerberos import HTTPKerberosAuth
        from requests_kerberos import OPTIONAL

        if kerberos_options.get("mutual_authentication", "OPTIONAL") == "OPTIONAL":
            mutual_authentication = OPTIONAL
        elif kerberos_options.get("mutual_authentication") == "DISABLED":
            mutual_authentication = DISABLED
        else:
            raise ValueError(
                "Unknown value for mutual_authentication: %s"
                % kerberos_options["mutual_authentication"]
            )

        self._session = ResilientSession(timeout=timeout)
        self._session.verify = verify
        self._session.auth = HTTPKerberosAuth(
            mutual_authentication=mutual_authentication
        )

    @staticmethod
    def _timestamp(dt=None):
        t = datetime.datetime.utcnow()
        if dt is not None:
            t += dt
        return calendar.timegm(t.timetuple())

    def _create_jwt_session(self, jwt, timeout):
        try:
            jwt_auth = JWTAuth(jwt["secret"], alg="HS256")
        except NameError as e:
            logging.error("JWT authentication requires requests_jwt")
            raise e
        jwt_auth.set_header_format("JWT %s")

        jwt_auth.add_field("iat", lambda req: JIRA._timestamp())
        jwt_auth.add_field(
            "exp", lambda req: JIRA._timestamp(datetime.timedelta(minutes=3))
        )
        jwt_auth.add_field("qsh", QshGenerator(self._options["context_path"]))
        for f in jwt["payload"].items():
            jwt_auth.add_field(f[0], f[1])
        self._session = ResilientSession(timeout=timeout)
        self._session.verify = self._options["verify"]
        self._session.auth = jwt_auth

    def _set_avatar(self, params, url, avatar):
        data = {"id": avatar}
        return self._session.put(url, params=params, data=json.dumps(data))

    def _get_url(self, path, base=JIRA_BASE_URL):
        """Returns the full url based on Jira base url and the path provided.
        Using the API version specified during the __init__.

        :param path: The subpath desired.
        :type path: str
        :param base: The base url which should be prepended to the path
        :type base: Optional[str]

        :return Fully qualified URL
        :rtype: str

        """
        options = self._options.copy()
        options.update({"path": path})
        return base.format(**options)

    def _get_latest_url(self, path, base=JIRA_BASE_URL):
        """Returns the full url based on Jira base url and the path provided.
        Using the latest API endpoint.

        :param path: The subpath desired.
        :type path: str
        :param base: The base url which should be prepended to the path
        :type base: Optional[str]

        :return Fully qualified URL
        :rtype: str

        """
        options = self._options.copy()
        options.update({"path": path, "rest_api_version": "latest"})
        return base.format(**options)

    def _get_json(self, path, params=None, base=JIRA_BASE_URL):
        """Get the json for a given path and params.

        :param path: The subpath required
        :type path: str
        :param params: Parameters to filter the json query.
        :type params: Optional[Dict[str, Any]]
        :param base: The Base Jira URL, defaults to the instance base.
        :type base: Optional[str]

        :rtype: Union[Dict[str, Any], List[Dict[str, str]]]

        """
        url = self._get_url(path, base)
        r = self._session.get(url, params=params)
        try:
            r_json = json_loads(r)
        except ValueError as e:
            logging.error("%s\n%s" % (e, r.text))
            raise e
        return r_json

    def _find_for_resource(self, resource_cls, ids, expand=None):
        resource = resource_cls(self._options, self._session)
        params = {}
        if expand is not None:
            params["expand"] = expand
        resource.find(id=ids, params=params)
        if not resource:
            raise JIRAError("Unable to find resource %s(%s)", resource_cls, ids)
        return resource

    def _try_magic(self):
        try:
            import magic
            import weakref
        except ImportError:
            self._magic = None
        else:
            try:
                _magic = magic.Magic(flags=magic.MAGIC_MIME_TYPE)

                def cleanup(x):
                    _magic.close()

                self._magic_weakref = weakref.ref(self, cleanup)
                self._magic = _magic
            except TypeError:
                self._magic = None
            except AttributeError:
                self._magic = None

    def _get_mime_type(self, buff):
        """Get the MIME type for a given stream of bytes

        :param buff: Stream of bytes
        :type buff: bytes

        :rtype: str

        """
        if self._magic is not None:
            return self._magic.id_buffer(buff)
        else:
            try:
                return mimetypes.guess_type("f." + imghdr.what(0, buff))[0]
            except (IOError, TypeError):
                logging.warning(
                    "Couldn't detect content type of avatar image"
                    ". Specify the 'contentType' parameter explicitly."
                )
                return None

    def rename_user(self, old_user, new_user):
        """Rename a Jira user.

        :param old_user: Old username login
        :type old_user: str
        :param new_user: New username login
        :type new_user: str

        """
        if self._version > (6, 0, 0):
            url = self._get_latest_url("user")
            payload = {"name": new_user}
            params = {"username": old_user}

            # raw displayName
            logging.debug("renaming %s" % self.user(old_user).emailAddress)

            r = self._session.put(url, params=params, data=json.dumps(payload))
            raise_on_error(r)
        else:
            raise NotImplementedError(
                "Support for renaming users in Jira " "< 6.0.0 has been removed."
            )

    def delete_user(self, username):
        """Deletes a Jira User.

        :param username: Username to delete
        :type username: str

        :return: Success of user deletion
        :rtype: bool

        """

        url = self._get_latest_url("user/?username=%s" % username)

        r = self._session.delete(url)
        if 200 <= r.status_code <= 299:
            return True
        else:
            logging.error(r.status_code)
            return False

    def deactivate_user(self, username):
        """Disable/deactivate the user.

        :param username: User to be deactivated.
        :type username: str

        :rtype: Union[str, int]
        """
        if self.deploymentType == "Cloud":
            # Disabling users now needs cookie auth in the Cloud - see https://jira.atlassian.com/browse/ID-6230
            if "authCookie" not in vars(self):
                user = self.session()
                if user.raw is None:
                    raise JIRAError("Can not log in!")
                self.authCookie = "%s=%s" % (
                    user.raw["session"]["name"],
                    user.raw["session"]["value"],
                )
            url = self._options[
                "server"
            ] + "/admin/rest/um/1/user/deactivate?username=%s" % (username)
            # We can't use our existing session here - this endpoint is fragile and objects to extra headers
            try:
                r = requests.post(
                    url,
                    headers={
                        "Cookie": self.authCookie,
                        "Content-Type": "application/json",
                    },
                    proxies=self._session.proxies,
                    data={},
                )
                if r.status_code == 200:
                    return True
                else:
                    logging.warning(
                        "Got response from deactivating %s: %s"
                        % (username, r.status_code)
                    )
                    return r.status_code
            except Exception as e:
                logging.error("Error Deactivating %s: %s" % (username, e))
                raise JIRAError("Error Deactivating %s: %s" % (username, e))
        else:
            url = self.server_url + "/secure/admin/user/EditUser.jspa"
            self._options["headers"][
                "Content-Type"
            ] = "application/x-www-form-urlencoded; charset=UTF-8"
            user = self.user(username)
            userInfo = {
                "inline": "true",
                "decorator": "dialog",
                "username": user.name,
                "fullName": user.displayName,
                "email": user.emailAddress,
                "editName": user.name,
            }
            try:
                r = self._session.post(
                    url, headers=self._options["headers"], data=userInfo
                )
                if r.status_code == 200:
                    return True
                else:
                    logging.warning(
                        "Got response from deactivating %s: %s"
                        % (username, r.status_code)
                    )
                    return r.status_code
            except Exception as e:
                logging.error("Error Deactivating %s: %s" % (username, e))
                raise JIRAError("Error Deactivating %s: %s" % (username, e))

    def reindex(self, force=False, background=True):
        """Start jira re-indexing. Returns True if reindexing is in progress or not needed, or False.

        If you call reindex() without any parameters it will perform a background reindex only if Jira thinks it should do it.

        :param force: reindex even if Jira doesn't say this is needed, False by default.
        :param background: reindex in background, slower but does not impact the users, defaults to True.
        """
        # /secure/admin/IndexAdmin.jspa
        # /secure/admin/jira/IndexProgress.jspa?taskId=1
        if background:
            indexingStrategy = "background"
        else:
            indexingStrategy = "stoptheworld"

        url = self.server_url + "/secure/admin/jira/IndexReIndex.jspa"

        r = self._session.get(url, headers=self._options["headers"])
        if r.status_code == 503:
            # logging.warning("Jira returned 503, this could mean that a full reindex is in progress.")
            return 503

        if (
            not r.text.find("To perform the re-index now, please go to the")
            and force is False
        ):
            return True

        if r.text.find("All issues are being re-indexed"):
            logging.warning("Jira re-indexing is already running.")
            return True  # still reindexing is considered still a success

        if r.text.find("To perform the re-index now, please go to the") or force:
            r = self._session.post(
                url,
                headers=self._options["headers"],
                params={"indexingStrategy": indexingStrategy, "reindex": "Re-Index"},
            )
            if r.text.find("All issues are being re-indexed") != -1:
                return True
            else:
                logging.error("Failed to reindex jira, probably a bug.")
                return False

    def backup(self, filename="backup.zip", attachments=False):
        """Will call jira export to backup as zipped xml. Returning with success does not mean that the backup process finished."""
        if self.deploymentType == "Cloud":
            url = self.server_url + "/rest/backup/1/export/runbackup"
            payload = json.dumps({"cbAttachments": attachments})
            self._options["headers"]["X-Requested-With"] = "XMLHttpRequest"
        else:
            url = self.server_url + "/secure/admin/XmlBackup.jspa"
            payload = {"filename": filename}
        try:
            r = self._session.post(url, headers=self._options["headers"], data=payload)
            if r.status_code == 200:
                return True
            else:
                logging.warning("Got %s response from calling backup." % r.status_code)
                return r.status_code
        except Exception as e:
            logging.error("I see %s", e)

    def backup_progress(self):
        """Return status of cloud backup as a dict.

        Is there a way to get progress for Server version?
        """
        epoch_time = int(time.time() * 1000)
        if self.deploymentType == "Cloud":
            url = self.server_url + "/rest/obm/1.0/getprogress?_=%i" % epoch_time
        else:
            logging.warning("This functionality is not available in Server version")
            return None
        r = self._session.get(url, headers=self._options["headers"])
        # This is weird.  I used to get xml, but now I'm getting json
        try:
            return json.loads(r.text)
        except Exception:
            import defusedxml.ElementTree as etree

            progress = {}
            try:
                root = etree.fromstring(r.text)
            except etree.ParseError as pe:
                logging.warning(
                    "Unable to find backup info.  You probably need to initiate a new backup. %s"
                    % pe
                )
                return None
            for k in root.keys():
                progress[k] = root.get(k)
            return progress

    def backup_complete(self):
        """Return boolean based on 'alternativePercentage' and 'size' returned from backup_progress (cloud only)."""
        if self.deploymentType != "Cloud":
            logging.warning("This functionality is not available in Server version")
            return None
        status = self.backup_progress()
        perc_complete = int(
            re.search(r"\s([0-9]*)\s", status["alternativePercentage"]).group(1)
        )
        file_size = int(status["size"])
        return perc_complete >= 100 and file_size > 0

    def backup_download(self, filename=None):
        """Download backup file from WebDAV (cloud only)."""
        if self.deploymentType != "Cloud":
            logging.warning("This functionality is not available in Server version")
            return None
        remote_file = self.backup_progress()["fileName"]
        local_file = filename or remote_file
        url = self.server_url + "/webdav/backupmanager/" + remote_file
        try:
            logging.debug("Writing file to %s" % local_file)
            with open(local_file, "wb") as file:
                try:
                    resp = self._session.get(
                        url, headers=self._options["headers"], stream=True
                    )
                except Exception:
                    raise JIRAError()
                if not resp.ok:
                    logging.error("Something went wrong with download: %s" % resp.text)
                    raise JIRAError(resp.text)
                for block in resp.iter_content(1024):
                    file.write(block)
        except JIRAError as je:
            logging.error("Unable to access remote backup file: %s" % je)
        except IOError as ioe:
            logging.error(ioe)
        return None

    def current_user(self, field="key"):
        """Returns the username or emailAddress of the current user. For anonymous
        users it will return a value that evaluates as False.

        :rtype: str
        """
        if not hasattr(self, "_myself"):

            url = self._get_url("myself")
            r = self._session.get(url, headers=self._options["headers"])

            r_json = json_loads(r)
            self._myself = r_json

        return self._myself[field]

    def delete_project(self, pid):
        """Delete project from Jira.

        :param pid: Jira projectID or Project or slug
        :type pid: str
        :return: True if project was deleted
        :rtype: bool
        :raises JIRAError:  If project not found or not enough permissions
        :raises ValueError: If pid parameter is not Project, slug or ProjectID
        """
        # allows us to call it with Project objects
        if hasattr(pid, "id"):
            pid = pid.id

        url = self._get_url("project/%s" % pid)
        r = self._session.delete(url)
        if r.status_code == 403:
            raise JIRAError("Not enough permissions to delete project")
        if r.status_code == 404:
            raise JIRAError("Project not found in Jira")
        return r.ok

    def _gain_sudo_session(self, options, destination):
        url = self.server_url + "/secure/admin/WebSudoAuthenticate.jspa"

        if not self._session.auth:
            self._session.auth = get_netrc_auth(url)

        payload = {
            "webSudoPassword": self._session.auth[1],
            "webSudoDestination": destination,
            "webSudoIsPost": "true",
        }

        payload.update(options)

        return self._session.post(
            url,
            headers=CaseInsensitiveDict(
                {"content-type": "application/x-www-form-urlencoded"}
            ),
            data=payload,
        )

    @lru_cache(maxsize=None)
    def templates(self):

        url = self.server_url + "/rest/project-templates/latest/templates"

        r = self._session.get(url)
        data = json_loads(r)

        templates = {}
        if "projectTemplatesGroupedByType" in data:
            for group in data["projectTemplatesGroupedByType"]:
                for t in group["projectTemplates"]:
                    templates[t["name"]] = t
        # pprint(templates.keys())
        return templates

    @lru_cache(maxsize=None)
    def permissionschemes(self):

        url = self._get_url("permissionscheme")

        r = self._session.get(url)
        data = json_loads(r)["permissionSchemes"]

        return data

    @lru_cache(maxsize=None)
    def issuesecurityschemes(self):

        url = self._get_url("issuesecurityschemes")

        r = self._session.get(url)
        data = json_loads(r)["issueSecuritySchemes"]

        return data

    @lru_cache(maxsize=None)
    def projectcategories(self):

        url = self._get_url("projectCategory")

        r = self._session.get(url)
        data = json_loads(r)

        return data

    @lru_cache(maxsize=None)
    def avatars(self, entity="project"):

        url = self._get_url("avatar/%s/system" % entity)

        r = self._session.get(url)
        data = json_loads(r)["system"]

        return data

    @lru_cache(maxsize=None)
    def notificationschemes(self):
        # TODO(ssbarnea): implement pagination support
        url = self._get_url("notificationscheme")

        r = self._session.get(url)
        data = json_loads(r)
        return data["values"]

    @lru_cache(maxsize=None)
    def screens(self):
        # TODO(ssbarnea): implement pagination support
        url = self._get_url("screens")

        r = self._session.get(url)
        data = json_loads(r)
        return data["values"]

    @lru_cache(maxsize=None)
    def workflowscheme(self):
        # TODO(ssbarnea): implement pagination support
        url = self._get_url("workflowschemes")

        r = self._session.get(url)
        data = json_loads(r)
        return data  # ['values']

    @lru_cache(maxsize=None)
    def workflows(self):
        # TODO(ssbarnea): implement pagination support
        url = self._get_url("workflow")

        r = self._session.get(url)
        data = json_loads(r)
        return data  # ['values']

    def delete_screen(self, id):

        url = self._get_url("screens/%s" % id)

        r = self._session.delete(url)
        data = json_loads(r)

        self.screens.cache_clear()
        return data

    def delete_permissionscheme(self, id):

        url = self._get_url("permissionscheme/%s" % id)

        r = self._session.delete(url)
        data = json_loads(r)

        self.permissionschemes.cache_clear()
        return data

    def create_project(
        self,
        key,
        name=None,
        assignee=None,
        ptype="software",
        template_name=None,
        avatarId=None,
        issueSecurityScheme=None,
        permissionScheme=None,
        projectCategory=None,
        notificationScheme=10000,
        categoryId=None,
        url="",
    ):
        """Create a project with the specified parameters.

        :param key: Mandatory. Must match Jira project key requirements, usually only 2-10 uppercase characters.
        :type: str
        :param name: If not specified it will use the key value.
        :type name: Optional[str]
        :param assignee: key of the lead, if not specified it will use current user.
        :type assignee: Optional[str]
        :param type: Determines the type of project should be created.
        :type ptype: Optional[str]
        :param template_name: is used to create a project based on one of the existing project templates.
                If `template_name` is not specified, then it should use one of the default values.
        :type template_name: Optional[str]

        :return: Should evaluate to False if it fails otherwise it will be the new project id.
        :rtype: Union[bool,int]

        """
        template_key = None

        if assignee is None:
            assignee = self.current_user()
        if name is None:
            name = key

        if not permissionScheme:
            ps_list = self.permissionschemes()
            for sec in ps_list:
                if sec["name"] == "Default Permission Scheme":
                    permissionScheme = sec["id"]
                break
            if not permissionScheme:
                permissionScheme = ps_list[0]["id"]

        if not issueSecurityScheme:
            ps_list = self.issuesecurityschemes()
            for sec in ps_list:
                if sec["name"] == "Default":  # no idea which one is default
                    issueSecurityScheme = sec["id"]
                break
            if not issueSecurityScheme and ps_list:
                issueSecurityScheme = ps_list[0]["id"]

        if not projectCategory:
            ps_list = self.projectcategories()
            for sec in ps_list:
                if sec["name"] == "Default":  # no idea which one is default
                    projectCategory = sec["id"]
                break
            if not projectCategory and ps_list:
                projectCategory = ps_list[0]["id"]
        # <beep> Atlassian for failing to provide an API to get projectTemplateKey values
        #  Possible values are just hardcoded and obviously depending on Jira version.
        # https://developer.atlassian.com/cloud/jira/platform/rest/v3/?_ga=2.88310429.766596084.1562439833-992274574.1559129176#api-rest-api-3-project-post
        # https://jira.atlassian.com/browse/JRASERVER-59658
        # preference list for picking a default template
        if not template_name:
            # https://confluence.atlassian.com/jirakb/creating-projects-via-rest-api-in-jira-963651978.html
            template_key = (
                "com.pyxis.greenhopper.jira:basic-software-development-template"
            )

        # https://developer.atlassian.com/cloud/jira/platform/rest/v2/api-group-projects/#api-rest-api-2-project-get
        # template_keys = [
        #     "com.pyxis.greenhopper.jira:gh-simplified-agility-kanban",
        #     "com.pyxis.greenhopper.jira:gh-simplified-agility-scrum",
        #     "com.pyxis.greenhopper.jira:gh-simplified-basic",
        #     "com.pyxis.greenhopper.jira:gh-simplified-kanban-classic",
        #     "com.pyxis.greenhopper.jira:gh-simplified-scrum-classic",
        #     "com.atlassian.servicedesk:simplified-it-service-desk",
        #     "com.atlassian.servicedesk:simplified-internal-service-desk",
        #     "com.atlassian.servicedesk:simplified-external-service-desk",
        #     "com.atlassian.jira-core-project-templates:jira-core-simplified-content-management",
        #     "com.atlassian.jira-core-project-templates:jira-core-simplified-document-approval",
        #     "com.atlassian.jira-core-project-templates:jira-core-simplified-lead-tracking",
        #     "com.atlassian.jira-core-project-templates:jira-core-simplified-process-control",
        #     "com.atlassian.jira-core-project-templates:jira-core-simplified-procurement",
        #     "com.atlassian.jira-core-project-templates:jira-core-simplified-project-management",
        #     "com.atlassian.jira-core-project-templates:jira-core-simplified-recruitment",
        #     "com.atlassian.jira-core-project-templates:jira-core-simplified-task-",
        #     "com.atlassian.jira.jira-incident-management-plugin:im-incident-management",
        # ]

        # possible_templates = [
        #     "Scrum software development",  # have Bug
        #     "Agility",  # cannot set summary
        #     "Bug tracking",
        #     "JIRA Classic",
        #     "JIRA Default Schemes",
        #     "Basic software development",
        #     "Project management",
        #     "Kanban software development",
        #     "Task management",
        #     "Basic",  # does not have Bug
        #     "Content Management",
        #     "Customer service",
        #     "Document Approval",
        #     "IT Service Desk",
        #     "Lead Tracking",
        #     "Process management",
        #     "Procurement",
        #     "Recruitment",
        # ]

        # templates = self.templates()
        # if not template_name:
        #     for k, v in templates.items():
        #         if v['projectTypeKey'] == type:
        #             template_name = k

        # template_name = next((t for t in templates if t['projectTypeKey'] == 'x'))

        # template_key = templates[template_name]["projectTemplateModuleCompleteKey"]
        # project_type_key = templates[template_name]["projectTypeKey"]

        # https://confluence.atlassian.com/jirakb/creating-a-project-via-rest-based-on-jira-default-schemes-744325852.html
        # see https://confluence.atlassian.com/jirakb/creating-projects-via-rest-api-in-jira-963651978.html
        payload = {
            "name": name,
            "key": key,
            "projectTypeKey": ptype,
            "projectTemplateKey": template_key,
            "lead": assignee,
            # "leadAccountId": assignee,
            "assigneeType": "PROJECT_LEAD",
            "description": "",
            # "avatarId": 13946,
            "permissionScheme": int(permissionScheme),
            "notificationScheme": notificationScheme,
            "url": url,
        }
        if issueSecurityScheme:
            payload["issueSecurityScheme"] = int(issueSecurityScheme)
        if projectCategory:
            payload["categoryId"] = int(projectCategory)

        url = self._get_url("project")

        r = self._session.post(url, data=json.dumps(payload))
        r.raise_for_status()
        r_json = json_loads(r)
        return r_json

    def add_user(
        self,
        username,
        email,
        directoryId=1,
        password=None,
        fullname=None,
        notify=False,
        active=True,
        ignore_existing=False,
        application_keys=None,
    ):
        """Create a new Jira user.

        :param username: the username of the new user
        :type username: str
        :param email: email address of the new user
        :type email: str
        :param directoryId: The directory ID the new user should be a part of (Default: 1)
        :type directoryId: int
        :param password: Optional, the password for the new user
        :type password: Optional[str]
        :param fullname: Optional, the full name of the new user
        :type fullname: Optional[str]
        :param notify: Whether or not to send a notification to the new user. (Default: False)
        :type notify: bool
        :param active: Whether or not to make the new user active upon creation. (Default: True)
        :type active: bool
        :param ignore_existing: Whether or not to ignore and existing user. (Default: False)
        :type ignore_existing: bool
        :param applicationKeys: Keys of products user should have access to
        :type applicationKeys: Optional[list]

        :return: Whether or not the user creation was successful.
        :rtype: bool

        :raises JIRAError:  If username already exists and `ignore_existing` has not been set to `True`.

        """
        if not fullname:
            fullname = username
        # TODO(ssbarnea): default the directoryID to the first directory in jira instead
        # of 1 which is the internal one.
        url = self._get_latest_url("user")

        # implementation based on
        # https://docs.atlassian.com/jira/REST/ondemand/#d2e5173
        x = OrderedDict()

        x["displayName"] = fullname
        x["emailAddress"] = email
        x["name"] = username
        if password:
            x["password"] = password
        if notify:
            x["notification"] = "True"
        if application_keys is not None:
            x["applicationKeys"] = application_keys

        payload = json.dumps(x)
        try:
            self._session.post(url, data=payload)
        except JIRAError as e:
            err = e.response.json()["errors"]
            if (
                "username" in err
                and err["username"] == "A user with that username already exists."
                and ignore_existing
            ):
                return True
            raise e
        return True

    def add_user_to_group(self, username, group):
        """Add a user to an existing group.

        :param username: Username that will be added to specified group.
        :type username: str
        :param group: Group that the user will be added to.
        :type group: str

        :return: json response from Jira server for success or a value that evaluates as False in case of failure.
        :rtype: Union[bool,Dict[str,Any]]
        """
        url = self._get_latest_url("group/user")
        x = {"groupname": group}
        y = {"name": username}

        payload = json.dumps(y)

        r = json_loads(self._session.post(url, params=x, data=payload))
        if "name" not in r or r["name"] != group:
            return False
        else:
            return r

    def remove_user_from_group(self, username, groupname):
        """Remove a user from a group.

        :param username: The user to remove from the group.
        :param groupname: The group that the user will be removed from.
        """
        url = self._get_latest_url("group/user")
        x = {"groupname": groupname, "username": username}

        self._session.delete(url, params=x)

        return True

    def role(self):
        """Return Jira role information.

        :return: List of current user roles
        :rtype: Iterable

        """
        # https://developer.atlassian.com/cloud/jira/platform/rest/v3/?utm_source=%2Fcloud%2Fjira%2Fplatform%2Frest%2F&utm_medium=302#api-rest-api-3-role-get

        url = self._get_latest_url("role")

        r = self._session.get(url)
        return json_loads(r)

    # Experimental
    # Experimental support for iDalko Grid, expect API to change as it's using private APIs currently
    # https://support.idalko.com/browse/IGRID-1017
    def get_igrid(self, issueid, customfield, schemeid):
        url = self.server_url + "/rest/idalko-igrid/1.0/datagrid/data"
        if str(customfield).isdigit():
            customfield = "customfield_%s" % customfield
        params = {
            "_issueId": issueid,
            "_fieldId": customfield,
            "_confSchemeId": schemeid,
        }
        r = self._session.get(url, headers=self._options["headers"], params=params)
        return json_loads(r)

    # Jira Agile specific methods (GreenHopper)
    """
    Define the functions that interact with GreenHopper.
    """

    @translate_resource_args
    def boards(
        self, startAt=0, maxResults=50, type=None, name=None, projectKeyOrID=None
    ):
        """Get a list of board resources.

        :param startAt: The starting index of the returned boards. Base index: 0.
        :param maxResults: The maximum number of boards to return per page. Default: 50
        :param type: Filters results to boards of the specified type. Valid values: scrum, kanban.
        :param name: Filters results to boards that match or partially match the specified name.
        :param projectKeyOrID: Filters results to boards that match the specified project key or ID.
        :rtype: ResultList[Board]

        When old GreenHopper private API is used, paging is not enabled and all parameters are ignored.
        """
        params = {}
        if type:
            params["type"] = type
        if name:
            params["name"] = name
        if projectKeyOrID:
            params["projectKeyOrId"] = projectKeyOrID

        if (
            self._options["agile_rest_path"]
            == GreenHopperResource.GREENHOPPER_REST_PATH
        ):
            # Old, private API did not support pagination, all records were present in response,
            #   and no parameters were supported.
            if startAt or maxResults or params:
                warnings.warn(
                    "Old private GreenHopper API is used, all parameters will be ignored.",
                    Warning,
                )

            r_json = self._get_json("rapidviews/list", base=self.AGILE_BASE_URL)
            boards = [
                Board(self._options, self._session, raw_boards_json)
                for raw_boards_json in r_json["views"]
            ]
            return ResultList(boards, 0, len(boards), len(boards), True)
        else:
            return self._fetch_pages(
                Board,
                "values",
                "board",
                startAt,
                maxResults,
                params,
                base=self.AGILE_BASE_URL,
            )

    @translate_resource_args
    def sprints(self, board_id, extended=False, startAt=0, maxResults=50, state=None):
        """Get a list of sprint GreenHopperResources.

        :param board_id: the board to get sprints from
        :param extended: Used only by old GreenHopper API to fetch additional information like
            startDate, endDate, completeDate, much slower because it requires an additional requests for each sprint.
            New Jira Agile API always returns this information without a need for additional requests.
        :param startAt: the index of the first sprint to return (0 based)
        :param maxResults: the maximum number of sprints to return
        :param state: Filters results to sprints in specified states. Valid values: `future`, `active`, `closed`.
            You can define multiple states separated by commas

        :type board_id: int
        :type extended: bool
        :type startAt: int
        :type maxResults: int
        :type state: str

        :rtype: list of :class:`~jira.resources.Sprint`
        :return: (content depends on API version, but always contains id, name, state, startDate and endDate)
            When old GreenHopper private API is used, paging is not enabled,
            and `startAt`, `maxResults` and `state` parameters are ignored.
        """
        params = {}
        if state:
            params["state"] = state

        if (
            self._options["agile_rest_path"]
            == GreenHopperResource.GREENHOPPER_REST_PATH
        ):
            r_json = self._get_json(
                "sprintquery/%s?includeHistoricSprints=true&includeFutureSprints=true"
                % board_id,
                base=self.AGILE_BASE_URL,
            )

            if params:
                warnings.warn(
                    "Old private GreenHopper API is used, parameters %s will be ignored."
                    % params,
                    Warning,
                )

            if extended:
                sprints = [
                    Sprint(
                        self._options,
                        self._session,
                        self.sprint_info(None, raw_sprints_json["id"]),
                    )
                    for raw_sprints_json in r_json["sprints"]
                ]
            else:
                sprints = [
                    Sprint(self._options, self._session, raw_sprints_json)
                    for raw_sprints_json in r_json["sprints"]
                ]

            return ResultList(sprints, 0, len(sprints), len(sprints), True)
        else:
            return self._fetch_pages(
                Sprint,
                "values",
                "board/%s/sprint" % board_id,
                startAt,
                maxResults,
                params,
                self.AGILE_BASE_URL,
            )

    def sprints_by_name(self, id, extended=False):
        sprints = {}
        for s in self.sprints(id, extended=extended):
            if s.name not in sprints:
                sprints[s.name] = s.raw
            else:
                raise Exception
        return sprints

    def update_sprint(self, id, name=None, startDate=None, endDate=None, state=None):
        payload = {}
        if name:
            payload["name"] = name
        if startDate:
            payload["startDate"] = startDate
        if endDate:
            payload["endDate"] = endDate
        if state:
            if (
                self._options["agile_rest_path"]
                == GreenHopperResource.GREENHOPPER_REST_PATH
            ):
                raise NotImplementedError(
                    "Public Jira API does not support state update"
                )
            payload["state"] = state

        url = self._get_url("sprint/%s" % id, base=self.AGILE_BASE_URL)
        r = self._session.put(url, data=json.dumps(payload))

        return json_loads(r)

    def incompletedIssuesEstimateSum(self, board_id, sprint_id):
        """Return the total incompleted points this sprint."""
        return self._get_json(
            "rapid/charts/sprintreport?rapidViewId=%s&sprintId=%s"
            % (board_id, sprint_id),
            base=self.AGILE_BASE_URL,
        )["contents"]["incompletedIssuesEstimateSum"]["value"]

    def removed_issues(self, board_id, sprint_id):
        """Return the completed issues for the sprint."""
        r_json = self._get_json(
            "rapid/charts/sprintreport?rapidViewId=%s&sprintId=%s"
            % (board_id, sprint_id),
            base=self.AGILE_BASE_URL,
        )
        issues = [
            Issue(self._options, self._session, raw_issues_json)
            for raw_issues_json in r_json["contents"]["puntedIssues"]
        ]

        return issues

    def removedIssuesEstimateSum(self, board_id, sprint_id):
        """Return the total incompleted points this sprint."""
        return self._get_json(
            "rapid/charts/sprintreport?rapidViewId=%s&sprintId=%s"
            % (board_id, sprint_id),
            base=self.AGILE_BASE_URL,
        )["contents"]["puntedIssuesEstimateSum"]["value"]

    # TODO(ssbarnea): remove sprint_info() method, sprint() method suit the convention more
    def sprint_info(self, board_id, sprint_id):
        """Return the information about a sprint.

        :param board_id: the board retrieving issues from. Deprecated and ignored.
        :param sprint_id: the sprint retrieving issues from
        """
        sprint = Sprint(self._options, self._session)
        sprint.find(sprint_id)
        return sprint.raw

    def sprint(self, id):
        """Return the information about a sprint.

        :param sprint_id: the sprint retrieving issues from

        :type sprint_id: int

        :rtype: :class:`~jira.resources.Sprint`
        """
        sprint = Sprint(self._options, self._session)
        sprint.find(id)
        return sprint

    # TODO(ssbarnea): remove this as we do have Board.delete()
    def delete_board(self, id):
        """Delete an agile board."""
        board = Board(self._options, self._session, raw={"id": id})
        board.delete()

    def create_board(
        self, name, project_ids, preset="scrum", location_type="user", location_id=None
    ):
        """Create a new board for the ``project_ids``.

        :param name: name of the board
        :type name: str
        :param project_ids: the projects to create the board in
        :type project_ids: str
        :param preset: What preset to use for this board. (Default: scrum)
        :type preset: kanban, scrum, diy
        :param location_type: the location type. Available in cloud. (Default: user)
        :type location_type: user, project
        :param location_id: the id of project that the board should be
            located under. Omit this for a 'user' location_type. Available in cloud.
        :type location_id: Optional[str]

        :return: The newly created board
        :rtype: Board
        """
        if (
            self._options["agile_rest_path"]
            != GreenHopperResource.GREENHOPPER_REST_PATH
        ):
            raise NotImplementedError(
                "Jira Agile Public API does not support this request"
            )

        payload = {}
        if isinstance(project_ids, str):
            ids = []
            for p in project_ids.split(","):
                ids.append(self.project(p).id)
            project_ids = ",".join(ids)
        if location_id is not None:
            location_id = self.project(location_id).id
        payload["name"] = name
        if isinstance(project_ids, str):
            project_ids = project_ids.split(",")
        payload["projectIds"] = project_ids
        payload["preset"] = preset
        if self.deploymentType == "Cloud":
            payload["locationType"] = location_type
            payload["locationId"] = location_id
        url = self._get_url("rapidview/create/presets", base=self.AGILE_BASE_URL)
        r = self._session.post(url, data=json.dumps(payload))

        raw_issue_json = json_loads(r)
        return Board(self._options, self._session, raw=raw_issue_json)

    def create_sprint(self, name, board_id, startDate=None, endDate=None):
        """Create a new sprint for the ``board_id``.

        :param name: Name of the sprint
        :type name: str
        :param board_id: Which board the sprint should be assigned.
        :type board_id: int
        :param startDate: Start date for the sprint.
        :type startDate: Optional[Any]
        :param endDate: End date for the sprint.
        :type endDate: Optional[Any]

        :return: The newly created Sprint
        :rtype: Sprint
        """
        payload = {"name": name}
        if startDate:
            payload["startDate"] = startDate
        if endDate:
            payload["endDate"] = endDate

        if (
            self._options["agile_rest_path"]
            == GreenHopperResource.GREENHOPPER_REST_PATH
        ):
            url = self._get_url("sprint/%s" % board_id, base=self.AGILE_BASE_URL)
            r = self._session.post(url)
            raw_issue_json = json_loads(r)
            """ now r contains something like:
            {
                  "id": 742,
                  "name": "Sprint 89",
                  "state": "FUTURE",
                  "linkedPagesCount": 0,
                  "startDate": "None",
                  "endDate": "None",
                  "completeDate": "None",
                  "remoteLinks": []
            }"""

            url = self._get_url(
                "sprint/%s" % raw_issue_json["id"], base=self.AGILE_BASE_URL
            )
            r = self._session.put(url, data=json.dumps(payload))
            raw_issue_json = json_loads(r)
        else:
            url = self._get_url("sprint", base=self.AGILE_BASE_URL)
            payload["originBoardId"] = board_id
            r = self._session.post(url, data=json.dumps(payload))
            raw_issue_json = json_loads(r)

        return Sprint(self._options, self._session, raw=raw_issue_json)

    def add_issues_to_sprint(self, sprint_id, issue_keys):
        """Add the issues in ``issue_keys`` to the ``sprint_id``.

        The sprint must be started but not completed.

        If a sprint was completed, then have to also edit the history of the
        issue so that it was added to the sprint before it was completed,
        preferably before it started. A completed sprint's issues also all have
        a resolution set before the completion date.

        If a sprint was not started, then have to edit the marker and copy the
        rank of each issue too.

        :param sprint_id: the sprint to add issues to
        :type sprint_id: int
        :param issue_keys: the issues to add to the sprint
        :type issue_keys: List[str]

        :rtype: Response
        """
        if self._options["agile_rest_path"] == GreenHopperResource.AGILE_BASE_REST_PATH:
            url = self._get_url("sprint/%s/issue" % sprint_id, base=self.AGILE_BASE_URL)
            payload = {"issues": issue_keys}
            try:
                self._session.post(url, data=json.dumps(payload))
            except JIRAError as e:
                if e.status_code == 404:
                    warnings.warn(
                        "Status code 404 may mean, that too old Jira Agile version is installed."
                        " At least version 6.7.10 is required."
                    )
                raise
        elif (
            self._options["agile_rest_path"]
            == GreenHopperResource.GREENHOPPER_REST_PATH
        ):
            # In old, private API the function does not exist anymore and we need to use
            # issue.update() to perform this operation
            # Workaround based on https://answers.atlassian.com/questions/277651/jira-agile-rest-api-example

            sprint_field_id = self._get_sprint_field_id()

            data = {
                "idOrKeys": issue_keys,
                "customFieldId": sprint_field_id,
                "sprintId": sprint_id,
                "addToBacklog": False,
            }
            url = self._get_url("sprint/rank", base=self.AGILE_BASE_URL)
            return self._session.put(url, data=json.dumps(data))
        else:
            raise NotImplementedError(
                'No API for adding issues to sprint for agile_rest_path="%s"'
                % self._options["agile_rest_path"]
            )

    def add_issues_to_epic(self, epic_id, issue_keys, ignore_epics=True):
        """Add the issues in ``issue_keys`` to the ``epic_id``.

        :param epic_id: The ID for the epic where issues should be added.
        :type epic_id: int
        :param issue_keys: The issues to add to the epic
        :type issue_keys: str
        :param ignore_epics: ignore any issues listed in ``issue_keys`` that are epics. (Default: True)
        :type ignore_epics: bool

        """
        if (
            self._options["agile_rest_path"]
            != GreenHopperResource.GREENHOPPER_REST_PATH
        ):
            # TODO(ssbarnea): simulate functionality using issue.update()?
            raise NotImplementedError(
                "Jira Agile Public API does not support this request"
            )

        data = {}
        data["issueKeys"] = issue_keys
        data["ignoreEpics"] = ignore_epics
        url = self._get_url("epics/%s/add" % epic_id, base=self.AGILE_BASE_URL)
        return self._session.put(url, data=json.dumps(data))

    # TODO(ssbarnea): Both GreenHopper and new Jira Agile API support moving more than one issue.
    def rank(self, issue, next_issue):
        """Rank an issue before another using the default Ranking field, the one named 'Rank'.

        :param issue: issue key of the issue to be ranked before the second one.
        :param next_issue: issue key of the second issue.
        """
        if not self._rank:
            for field in self.fields():
                if field["name"] == "Rank":
                    if (
                        field["schema"]["custom"]
                        == "com.pyxis.greenhopper.jira:gh-lexo-rank"
                    ):
                        self._rank = field["schema"]["customId"]
                        break
                    elif (
                        field["schema"]["custom"]
                        == "com.pyxis.greenhopper.jira:gh-global-rank"
                    ):
                        # Obsolete since Jira v6.3.13.1
                        self._rank = field["schema"]["customId"]

        if self._options["agile_rest_path"] == GreenHopperResource.AGILE_BASE_REST_PATH:
            url = self._get_url("issue/rank", base=self.AGILE_BASE_URL)
            payload = {
                "issues": [issue],
                "rankBeforeIssue": next_issue,
                "rankCustomFieldId": self._rank,
            }
            try:
                return self._session.put(url, data=json.dumps(payload))
            except JIRAError as e:
                if e.status_code == 404:
                    warnings.warn(
                        "Status code 404 may mean, that too old Jira Agile version is installed."
                        " At least version 6.7.10 is required."
                    )
                raise
        elif (
            self._options["agile_rest_path"]
            == GreenHopperResource.GREENHOPPER_REST_PATH
        ):
            data = {
                "issueKeys": [issue],
                "rankBeforeKey": next_issue,
                "customFieldId": self._rank,
            }
            url = self._get_url("rank", base=self.AGILE_BASE_URL)
            return self._session.put(url, data=json.dumps(data))
        else:
            raise NotImplementedError(
                'No API for ranking issues for agile_rest_path="%s"'
                % self._options["agile_rest_path"]
            )

    def move_to_backlog(self, issue_keys):
        """Move issues in ``issue_keys`` to the backlog, removing them from all sprints that have not been completed.

        :param issue_keys: the issues to move to the backlog
        :param issue_keys: str

        :raises JIRAError: If moving issues to backlog fails
        """
        if self._options["agile_rest_path"] == GreenHopperResource.AGILE_BASE_REST_PATH:
            url = self._get_url("backlog/issue", base=self.AGILE_BASE_URL)
            payload = {"issues": issue_keys}
            try:
                self._session.post(url, data=json.dumps(payload))
            except JIRAError as e:
                if e.status_code == 404:
                    warnings.warn(
                        "Status code 404 may mean, that too old Jira Agile version is installed."
                        " At least version 6.7.10 is required."
                    )
                raise
        elif (
            self._options["agile_rest_path"]
            == GreenHopperResource.GREENHOPPER_REST_PATH
        ):
            # In old, private API the function does not exist anymore and we need to use
            # issue.update() to perform this operation
            # Workaround based on https://answers.atlassian.com/questions/277651/jira-agile-rest-api-example

            sprint_field_id = self._get_sprint_field_id()

            data = {
                "idOrKeys": issue_keys,
                "customFieldId": sprint_field_id,
                "addToBacklog": True,
            }
            url = self._get_url("sprint/rank", base=self.AGILE_BASE_URL)
            return self._session.put(url, data=json.dumps(data))
        else:
            raise NotImplementedError(
                'No API for moving issues to backlog for agile_rest_path="%s"'
                % self._options["agile_rest_path"]
            )


class GreenHopper(JIRA):
    def __init__(self, options=None, basic_auth=None, oauth=None, async_=None):
        warnings.warn(
            "GreenHopper() class is deprecated, just use JIRA() instead.",
            DeprecationWarning,
        )
        JIRA.__init__(
            self, options=options, basic_auth=basic_auth, oauth=oauth, async_=async_
        )<|MERGE_RESOLUTION|>--- conflicted
+++ resolved
@@ -1599,14 +1599,10 @@
         :type issue: str
         :rtype: List[Comment]
         """
-<<<<<<< HEAD
         params = {}
         if expand is not None:
             params["expand"] = expand
-        r_json = self._get_json("issue/" + str(issue) + "/comment", params=params)
-=======
-        r_json = self._get_json("issue/{}/comment".format(str(issue)))
->>>>>>> bb99305f
+        r_json = self._get_json("issue/{}/comment".format(str(issue)), params=params)
 
         comments = [
             Comment(self._options, self._session, raw_comment_json)
