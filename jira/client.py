--- conflicted
+++ resolved
@@ -581,16 +581,11 @@
             DeprecationWarning,
         )
         self._session = ResilientSession(timeout=timeout)
-<<<<<<< HEAD
         self._session.auth = JiraCookieAuth(
             session=self._session,
             session_api_url="{server}{auth_url}".format(**self._options),
             auth=auth,
         )
-        self._session.verify = bool(self._options["verify"])
-=======
-        self._session.auth = JiraCookieAuth(self._session, self.session, auth)
->>>>>>> df0d0e9b
 
     def _check_update_(self):
         """Check if the current version of the library is outdated."""
