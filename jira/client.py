#!/usr/bin/python
# -*- coding: utf-8 -*-
"""
This module implements a friendly (well, friendlier) interface between the raw JSON
responses from Jira and the Resource/dict abstractions provided by this library. Users
will construct a JIRA object as described below. Full API documentation can be found
at: https://jira.readthedocs.io/en/latest/
"""
import calendar
import copy
import datetime
import hashlib
import imghdr
import json
import logging as _logging
import mimetypes
import os
import re
import sys
import time
import warnings
from collections import OrderedDict
from collections.abc import Iterable
from functools import lru_cache, wraps
from io import BufferedReader
from numbers import Number
from typing import (
    Any,
    Callable,
    Dict,
    Generic,
    List,
    Optional,
    Tuple,
    Type,
    TypeVar,
    Union,
    cast,
    no_type_check,
)
from urllib.parse import urlparse

import requests
from pkg_resources import parse_version
from requests import Response
from requests.auth import AuthBase
from requests.structures import CaseInsensitiveDict
from requests.utils import get_netrc_auth

from jira import __version__

# GreenHopper specific resources
from jira.exceptions import JIRAError
from jira.resilientsession import ResilientSession, raise_on_error

# Jira-specific resources
from jira.resources import (
    Attachment,
    Board,
    Comment,
    Component,
    Customer,
    CustomFieldOption,
    Dashboard,
    Filter,
    GreenHopperResource,
    Group,
    Issue,
    IssueLink,
    IssueLinkType,
    IssueType,
    Priority,
    Project,
    RemoteLink,
    RequestType,
    Resolution,
    Resource,
    Role,
    SecurityLevel,
    ServiceDesk,
    Sprint,
    Status,
    StatusCategory,
    User,
    Version,
    Votes,
    Watchers,
    Worklog,
)
from jira.utils import json_loads, threaded_requests

try:
    # noinspection PyUnresolvedReferences
    from requests_toolbelt import MultipartEncoder
except ImportError:
    pass

try:
    from requests_jwt import JWTAuth
except ImportError:
    pass


LOG = _logging.getLogger("jira")
LOG.addHandler(_logging.NullHandler())


def translate_resource_args(func: Callable):
    """Decorator that converts Issue and Project resources to their keys when used as arguments."""

    @wraps(func)
    def wrapper(*args: Any, **kwargs: Any) -> Any:
        arg_list = []
        for arg in args:
            if isinstance(arg, (Issue, Project)):
                arg_list.append(arg.key)
            else:
                arg_list.append(arg)
        result = func(*arg_list, **kwargs)
        return result

    return wrapper


def _field_worker(
    fields: Dict[str, Any] = None, **fieldargs: Any
) -> Union[Dict[str, Dict[str, Any]], Dict[str, Dict[str, str]]]:
    if fields is not None:
        return {"fields": fields}
    return {"fields": fieldargs}


ResourceType = TypeVar("ResourceType", contravariant=True, bound=Resource)


class ResultList(list, Generic[ResourceType]):
    def __init__(
        self,
        iterable: Iterable = None,
        _startAt: int = 0,
        _maxResults: int = 0,
        _total: Optional[int] = None,
        _isLast: Optional[bool] = None,
    ) -> None:
        """

        Args:
            iterable (Iterable): [description]. Defaults to None.
            _startAt (int): Start page. Defaults to 0.
            _maxResults (int): Max results per page. Defaults to 0.
            _total (Optional[int]): Total results from query. Defaults to 0.
            _isLast (Optional[bool]): Last Page? Defaults to None.
        """
        if iterable is not None:
            list.__init__(self, iterable)
        else:
            list.__init__(self)

        self.startAt = _startAt
        self.maxResults = _maxResults
        # Optional parameters:
        self.isLast = _isLast
        self.total = _total if _total is not None else len(self)

        self.iterable: List = list(iterable) if iterable else []
        self.current = self.startAt

    def __next__(self) -> Type[ResourceType]:
        self.current += 1
        if self.current > self.total:
            raise StopIteration
        else:
            return self.iterable[self.current - 1]


class QshGenerator(object):
    def __init__(self, context_path):
        self.context_path = context_path

    def __call__(self, req):
        parse_result = urlparse(req.url)

        path = (
            parse_result.path[len(self.context_path) :]
            if len(self.context_path) > 1
            else parse_result.path
        )
        # Per Atlassian docs, use %20 for whitespace when generating qsh for URL
        # https://developer.atlassian.com/cloud/jira/platform/understanding-jwt/#qsh
        query = "&".join(sorted(parse_result.query.split("&"))).replace("+", "%20")
        qsh = f"{req.method.upper()}&{path}&{query}"

        return hashlib.sha256(qsh.encode("utf-8")).hexdigest()


class JiraCookieAuth(AuthBase):
    """Jira Cookie Authentication

    Allows using cookie authentication as described by
    https://developer.atlassian.com/jiradev/jira-apis/jira-rest-apis/jira-rest-api-tutorials/jira-rest-api-example-cookie-based-authentication

    """

    def __init__(
        self, session: ResilientSession, _get_session: Callable, auth: Tuple[str, str]
    ):
        """Cookie Based Authentication

        Args:
            session (ResilientSession): The Session object to communicate with the API.
            _get_session (Callable): The function that returns a :py_class:``User``
            auth (Tuple[str, str]): The username, password tuple
        """
        self._session = session
        self._get_session = _get_session
        self.__auth = auth

    def handle_401(self, response, **kwargs):
        if response.status_code != 401:
            return response
        self.init_session()
        response = self.process_original_request(response.request.copy())
        return response

    def process_original_request(self, original_request):
        self.update_cookies(original_request)
        return self.send_request(original_request)

    def update_cookies(self, original_request):
        # Cookie header needs first to be deleted for the header to be updated using
        # the prepare_cookies method. See request.PrepareRequest.prepare_cookies
        if "Cookie" in original_request.headers:
            del original_request.headers["Cookie"]
        original_request.prepare_cookies(self.cookies)

    def init_session(self):
        self.start_session()

    def __call__(self, request):
        request.register_hook("response", self.handle_401)
        return request

    def send_request(self, request):
        return self._session.send(request)

    @property
    def cookies(self):
        return self._session.cookies

    def start_session(self):
        self._get_session(self.__auth)


class JIRA(object):
    """User interface to Jira.

    Clients interact with Jira by constructing an instance of this object and calling its methods. For addressable
    resources in Jira -- those with "self" links -- an appropriate subclass of :py:class:`jira.resources.Resource` will be returned
    with customized ``update()`` and ``delete()`` methods, along with attribute access to fields. This means that calls
    of the form ``issue.fields.summary`` will be resolved into the proper lookups to return the JSON value at that
    mapping. Methods that do not return resources will return a dict constructed from the JSON response or a scalar
    value; see each method's documentation for details on what that method returns.

    Without any arguments, this client will connect anonymously to the Jira instance
    started by the Atlassian Plugin SDK from one of the 'atlas-run', ``atlas-debug``,
    or ``atlas-run-standalone`` commands. By default, this instance runs at
    ``http://localhost:2990/jira``. The ``options`` argument can be used to set the Jira instance to use.

    Authentication is handled with the ``basic_auth`` argument. If authentication is supplied (and is
    accepted by Jira), the client will remember it for subsequent requests.

    For quick command line access to a server, see the ``jirashell`` script included with this distribution.

    The easiest way to instantiate is using ``j = JIRA("https://jira.atlassian.com")``
    """

    DEFAULT_OPTIONS = {
        "server": "http://localhost:2990/jira",
        "auth_url": "/rest/auth/1/session",
        "context_path": "/",
        "rest_path": "api",
        "rest_api_version": "2",
        "agile_rest_path": GreenHopperResource.GREENHOPPER_REST_PATH,
        "agile_rest_api_version": "1.0",
        "verify": True,
        "resilient": True,
        "async": False,
        "async_workers": 5,
        "client_cert": None,
        "check_update": False,
        # amount of seconds to wait for loading a resource after updating it
        # used to avoid server side caching issues, used to be 4 seconds.
        "delay_reload": 0,
        "headers": {
            "Cache-Control": "no-cache",
            # 'Accept': 'application/json;charset=UTF-8',  # default for REST
            "Content-Type": "application/json",  # ;charset=UTF-8',
            # 'Accept': 'application/json',  # default for REST
            # 'Pragma': 'no-cache',
            # 'Expires': 'Thu, 01 Jan 1970 00:00:00 GMT'
            "X-Atlassian-Token": "no-check",
        },
    }

    checked_version = False

    # TODO(ssbarnea): remove these two variables and use the ones defined in resources
    JIRA_BASE_URL = Resource.JIRA_BASE_URL
    AGILE_BASE_URL = GreenHopperResource.AGILE_BASE_URL

    def __init__(
        self,
        server: str = None,
        options: Dict[str, Union[str, bool, Any]] = None,
        basic_auth: Union[None, Tuple[str, str]] = None,
        oauth: Dict[str, Any] = None,
        jwt: Dict[str, Any] = None,
        kerberos=False,
        kerberos_options: Dict[str, Any] = None,
        validate=False,
        get_server_info: bool = True,
        async_: bool = False,
        async_workers: int = 5,
        logging: bool = True,
        max_retries: int = 3,
        proxies: Any = None,
        timeout: Optional[Union[Union[float, int], Tuple[float, float]]] = None,
        auth: Tuple[str, str] = None,
    ):
        """Construct a Jira client instance.

        Without any arguments, this client will connect anonymously to the Jira instance
        started by the Atlassian Plugin SDK from one of the 'atlas-run', ``atlas-debug``,
        or ``atlas-run-standalone`` commands. By default, this instance runs at
        ``http://localhost:2990/jira``. The ``options`` argument can be used to set the Jira instance to use.

        Authentication is handled with the ``basic_auth`` argument. If authentication is supplied (and is
        accepted by Jira), the client will remember it for subsequent requests.

        For quick command line access to a server, see the ``jirashell`` script included with this distribution.

        The easiest way to instantiate is using ``j = JIRA("https://jira.atlasian.com")``

        Args:
            server (Optional[str]): The server address and context path to use. Defaults to ``http://localhost:2990/jira``.
            options (Optional[Dict[str, Any]]): Specify the server and properties this client will use.
              Use a dict with any of the following properties:

                * server -- the server address and context path to use. Defaults to ``http://localhost:2990/jira``.
                * rest_path -- the root REST path to use. Defaults to ``api``, where the Jira REST resources live.
                * rest_api_version -- the version of the REST resources under rest_path to use. Defaults to ``2``.
                * agile_rest_path - the REST path to use for Jira Agile requests. Defaults to ``greenhopper`` (old, private
                  API). Check :py:class:`jira.resources.GreenHopperResource` for other supported values.
                * verify -- Verify SSL certs. Defaults to ``True``.
                * client_cert -- a tuple of (cert,key) for the requests library for client side SSL
                * check_update -- Check whether using the newest python-jira library version.

            basic_auth (Union[None, Tuple[str, str]]): A tuple of username and password to use when
              establishing a session via HTTP BASIC authentication.
            oauth (Optional[Any]): A dict of properties for OAuth authentication. The following properties are required:

                * access_token -- OAuth access token for the user
                * access_token_secret -- OAuth access token secret to sign with the key
                * consumer_key -- key of the OAuth application link defined in Jira
                * key_cert -- private key file to sign requests with (should be the pair of the public key supplied to
                  Jira in the OAuth application link)

            kerberos (bool): If true it will enable Kerberos authentication.
            kerberos_options (Optional[Dict[str,str]]): A dict of properties for Kerberos authentication.
              The following properties are possible:

                * mutual_authentication -- string DISABLED or OPTIONAL.

                Example kerberos_options structure: ``{'mutual_authentication': 'DISABLED'}``

            jwt (Optional[Any]): A dict of properties for JWT authentication supported by Atlassian Connect.
              The following properties are required:

                * secret -- shared secret as delivered during 'installed' lifecycle event
                  (see https://developer.atlassian.com/static/connect/docs/latest/modules/lifecycle.html for details)
                * payload -- dict of fields to be inserted in the JWT payload, e.g. 'iss'

                Example jwt structure: ``{'secret': SHARED_SECRET, 'payload': {'iss': PLUGIN_KEY}}``

            validate (bool): If true it will validate your credentials first. Remember that if you are accessing Jira
              as anonymous it will fail to instantiate.
            get_server_info (bool): If true it will fetch server version info first to determine if some API calls
              are available.
            async_ (bool): To enable async requests for those actions where we implemented it, like issue update() or delete().
            async_workers (int): Set the number of worker threads for async operations.
            timeout (Optional[Union[Union[float, int], Tuple[float, float]]]): Set a read/connect timeout for the underlying
              calls to Jira (default: None).
              Obviously this means that you cannot rely on the return code when this is enabled.
            max_retries (int): Sets the amount Retries for the HTTP sessions initiated by the client. (Default: 3)
            proxies (Optional[Any]): Sets the proxies for the HTTP session.
            auth (Optional[Tuple[str,str]]): Set a cookie auth token if this is required.
            logging (bool): Determine whether or not logging should be enabled. (Default: True)
        """
        # force a copy of the tuple to be used in __del__() because
        # sys.version_info could have already been deleted in __del__()
        self.sys_version_info = tuple([i for i in sys.version_info])

        if options is None:
            options = {}
            if server and isinstance(server, dict):
                warnings.warn(
                    "Old API usage, use JIRA(url) or JIRA(options={'server': url}, when using dictionary always use named parameters.",
                    DeprecationWarning,
                )
                options = server
                server = ""

        if server:
            options["server"] = server
        if async_:
            options["async"] = async_
            options["async_workers"] = async_workers

        LOG.setLevel(_logging.INFO if logging else _logging.CRITICAL)
        self.log = LOG

        self._options: Dict[str, Any] = copy.copy(JIRA.DEFAULT_OPTIONS)

        self._options.update(options)

        self._rank = None

        # Rip off trailing slash since all urls depend on that
        assert isinstance(self._options["server"], str)  # to help mypy
        if self._options["server"].endswith("/"):
            self._options["server"] = self._options["server"][:-1]

        context_path = urlparse(self.server_url).path
        if len(context_path) > 0:
            self._options["context_path"] = context_path

        self._try_magic()

        assert isinstance(self._options["headers"], dict)  # for mypy benefit
        self._session: ResilientSession  # for mypy benefit
        if oauth:
            self._create_oauth_session(oauth, timeout)
        elif basic_auth:
            self._create_http_basic_session(*basic_auth, timeout=timeout)
            self._session.headers.update(self._options["headers"])
        elif jwt:
            self._create_jwt_session(jwt, timeout)
        elif kerberos:
            self._create_kerberos_session(timeout, kerberos_options=kerberos_options)
        elif auth:
            self._create_cookie_auth(auth, timeout)
            # always log in for cookie based auth, as we need a first request to be logged in
            validate = True
        else:
            verify = bool(self._options["verify"])
            self._session = ResilientSession(timeout=timeout)
            self._session.verify = verify

        self._session.headers.update(self._options["headers"])

        if "cookies" in self._options:
            self._session.cookies.update(self._options["cookies"])

        self._session.max_retries = max_retries

        if proxies:
            self._session.proxies = proxies

        self.auth = auth
        if validate:
            # This will raise an Exception if you are not allowed to login.
            # It's better to fail faster than later.
            user = self.session()
            if user.raw is None:
                auth_method = (
                    oauth or basic_auth or jwt or kerberos or auth or "anonymous"
                )
                raise JIRAError(f"Can not log in with {str(auth_method)}")

        self.deploymentType = None
        if get_server_info:
            # We need version in order to know what API calls are available or not
            si = self.server_info()
            try:
                self._version = tuple(si["versionNumbers"])
            except Exception as e:
                self.log.error("invalid server_info: %s", si)
                raise e
            self.deploymentType = si.get("deploymentType")
        else:
            self._version = (0, 0, 0)

        if self._options["check_update"] and not JIRA.checked_version:
            self._check_update_()
            JIRA.checked_version = True

        self._fields = {}
        for f in self.fields():
            if "clauseNames" in f:
                for name in f["clauseNames"]:
                    self._fields[name] = f["id"]

    @property
    def server_url(self) -> str:
        """Return the server url"""
        return str(self._options["server"])

    @property
    def _is_cloud(self) -> bool:
        """Return whether we are on a Cloud based Jira instance."""
        return self.deploymentType in ("Cloud",)

    def _create_cookie_auth(
        self,
        auth: Tuple[str, str],
        timeout: Optional[Union[Union[float, int], Tuple[float, float]]],
    ):
        self._session = ResilientSession(timeout=timeout)
        self._session.auth = JiraCookieAuth(self._session, self.session, auth)
        self._session.verify = bool(self._options["verify"])
        client_cert: Tuple[str, str] = self._options["client_cert"]  # to help mypy
        self._session.cert = client_cert

    def _check_update_(self):
        """Check if the current version of the library is outdated."""
        try:
            data = requests.get(
                "https://pypi.python.org/pypi/jira/json", timeout=2.001
            ).json()

            released_version = data["info"]["version"]
            if parse_version(released_version) > parse_version(__version__):
                warnings.warn(
                    "You are running an outdated version of Jira Python %s. Current version is %s. Do not file any bugs against older versions."
                    % (__version__, released_version)
                )
        except requests.RequestException:
            pass
        except Exception as e:
            self.log.warning(e)

    def __del__(self):
        """Destructor for JIRA instance."""
        self.close()

    def close(self):
        session = getattr(self, "_session", None)
        if session is not None:
            try:
                session.close()
            except TypeError:
                # TypeError: "'NoneType' object is not callable"
                # Could still happen here because other references are also
                # in the process to be torn down, see warning section in
                # https://docs.python.org/2/reference/datamodel.html#object.__del__
                pass
            self._session = None

    def _check_for_html_error(self, content: str):
        # Jira has the bad habit of returning errors in pages with 200 and
        # embedding the error in a huge webpage.
        if "<!-- SecurityTokenMissing -->" in content:
            self.log.warning("Got SecurityTokenMissing")
            raise JIRAError(f"SecurityTokenMissing: {content}")
            return False
        return True

    def _get_sprint_field_id(self):
        sprint_field_name = "Sprint"
        sprint_field_id = [
            f["schema"]["customId"]
            for f in self.fields()
            if f["name"] == sprint_field_name
        ][0]
        return sprint_field_id

    def _fetch_pages(
        self,
        item_type: Type[ResourceType],
        items_key: Optional[str],
        request_path: str,
        startAt: int = 0,
        maxResults: int = 50,
        params: Dict[str, Any] = None,
        base: str = JIRA_BASE_URL,
    ) -> ResultList[ResourceType]:
        """Fetch from a paginated end point.

        Args:
            item_type (Type[Resource]): Type of single item. ResultList of such items will be returned.
            items_key (Optional[str]): Path to the items in JSON returned from server.
              Set it to None, if response is an array, and not a JSON object.
            request_path (str): path in request URL
            startAt (int): index of the first record to be fetched. (Default: 0)
            maxResults (int): Maximum number of items to return.
              If maxResults evaluates as False, it will try to get all items in batches. (Default:50)
            params (Dict[str, Any]): Params to be used in all requests. Should not contain startAt and maxResults,
              as they will be added for each request created from this function.
            base (str): base URL to use for the requests.

        Returns:
            ResultList
        """
        async_workers = None
        async_class = None
        if self._options["async"]:
            try:
                from requests_futures.sessions import FuturesSession

                async_class = FuturesSession
            except ImportError:
                pass
            async_workers = self._options.get("async_workers")
        page_params = params.copy() if params else {}
        if startAt:
            page_params["startAt"] = startAt
        if maxResults:
            page_params["maxResults"] = maxResults

        resource = self._get_json(request_path, params=page_params, base=base)
        next_items_page = self._get_items_from_page(item_type, items_key, resource)
        items = next_items_page

        if True:  # isinstance(resource, dict):

            if isinstance(resource, dict):
                total = resource.get("total")
                total = int(total) if total is not None else total
                # 'isLast' is the optional key added to responses in Jira Agile 6.7.6. So far not used in basic Jira API.
                is_last = resource.get("isLast", False)
                start_at_from_response = resource.get("startAt", 0)
                max_results_from_response = resource.get("maxResults", 1)
            else:
                # if is a list
                total = 1
                is_last = True
                start_at_from_response = 0
                max_results_from_response = 1

            # If maxResults evaluates as False, get all items in batches
            if not maxResults:
                page_size = max_results_from_response or len(items)
                page_start = (startAt or start_at_from_response or 0) + page_size
                if (
                    async_class is not None
                    and not is_last
                    and (total is not None and len(items) < total)
                ):
                    async_fetches = []
                    future_session = async_class(
                        session=self._session, max_workers=async_workers
                    )
                    for start_index in range(page_start, total, page_size):
                        page_params = params.copy() if params else {}
                        page_params["startAt"] = start_index
                        page_params["maxResults"] = page_size
                        url = self._get_url(request_path)
                        r = future_session.get(url, params=page_params)
                        async_fetches.append(r)
                    for future in async_fetches:
                        response = future.result()
                        resource = json_loads(response)
                        if resource:
                            next_items_page = self._get_items_from_page(
                                item_type, items_key, resource
                            )
                            items.extend(next_items_page)
                while (
                    async_class is None
                    and not is_last
                    and (total is None or page_start < total)
                    and len(next_items_page) == page_size
                ):
                    page_params["startAt"] = page_start
                    page_params["maxResults"] = page_size
                    resource = self._get_json(
                        request_path, params=page_params, base=base
                    )
                    if resource:
                        next_items_page = self._get_items_from_page(
                            item_type, items_key, resource
                        )
                        items.extend(next_items_page)
                        page_start += page_size
                    else:
                        # if resource is an empty dictionary we assume no-results
                        break

            return ResultList(
                items, start_at_from_response, max_results_from_response, total, is_last
            )
        else:  # TODO: unreachable
            # it seems that search_users can return a list() containing a single user!
            return ResultList(
                [item_type(self._options, self._session, resource)], 0, 1, 1, True
            )

    def _get_items_from_page(
        self,
        item_type: Type[ResourceType],
        items_key: Optional[str],
        resource: Dict[str, Any],
    ) -> List[ResourceType]:
        try:
            return [
                # We need to ignore the type here, as 'Resource' is an option
                item_type(self._options, self._session, raw_issue_json)  # type: ignore
                for raw_issue_json in (resource[items_key] if items_key else resource)
            ]
        except KeyError as e:
            # improving the error text so we know why it happened
            raise KeyError(str(e) + " : " + json.dumps(resource))

    # Information about this client

    def client_info(self) -> str:
        """Get the server this client is connected to."""
        return self.server_url

    # Universal resource loading

    def find(
        self, resource_format: str, ids: Union[Tuple[str, str], int, str] = ""
    ) -> Resource:
        """Find Resource object for any addressable resource on the server.

        This method is a universal resource locator for any REST-ful resource in Jira. The
        argument ``resource_format`` is a string of the form ``resource``, ``resource/{0}``,
        ``resource/{0}/sub``, ``resource/{0}/sub/{1}``, etc. The format placeholders will be
        populated from the ``ids`` argument if present. The existing authentication session
        will be used.

        The return value is an untyped Resource object, which will not support specialized
        :py:meth:`.Resource.update` or :py:meth:`.Resource.delete` behavior. Moreover, it will
        not know to return an issue Resource if the client uses the resource issue path. For this
        reason, it is intended to support resources that are not included in the standard
        Atlassian REST API.

        Args:
            resource_format (str): the subpath to the resource string
            ids (Optional[Tuple]): values to substitute in the ``resource_format`` string
        Returns:
            Resource
        """
        resource = Resource(resource_format, self._options, self._session)
        resource.find(ids)
        return resource

    @no_type_check  # FIXME: This function fails type checking, probably a bug or two
    def async_do(self, size: int = 10):
        """Execute all asynchronous jobs and wait for them to finish. By default it will run on 10 threads.

        Args:
            size (int): number of threads to run on.
        """
        if hasattr(self._session, "_async_jobs"):
            self.log.info(
                "Executing asynchronous %s jobs found in queue by using %s threads..."
                % (len(self._session._async_jobs), size)
            )
            threaded_requests.map(self._session._async_jobs, size=size)

            # Application properties

    # non-resource
    def application_properties(
        self, key: str = None
    ) -> Union[Dict[str, str], List[Dict[str, str]]]:
        """Return the mutable server application properties.

        Args:
            key (Optional[str]): the single property to return a value for
        Returns:
            Union[Dict[str, str], List[Dict[str, str]]]
        """
        params = {}
        if key is not None:
            params["key"] = key
        return self._get_json("application-properties", params=params)

    def set_application_property(self, key: str, value: str):
        """Set the application property.

        Args:
            key (str): key of the property to set
            value (str): value to assign to the property
        """
        url = self._get_latest_url("application-properties/" + key)
        payload = {"id": key, "value": value}
        return self._session.put(url, data=json.dumps(payload))

    def applicationlinks(self, cached: bool = True) -> List:
        """List of application links.

        Returns:
            List[Dict]: json, or empty list
        """
        self._applicationlinks: List[Dict]  # for mypy benefit
        # if cached, return the last result
        if cached and hasattr(self, "_applicationlinks"):
            return self._applicationlinks

        # url = self._options['server'] + '/rest/applinks/latest/applicationlink'
        url = self.server_url + "/rest/applinks/latest/listApplicationlinks"

        r = self._session.get(url)

        o = json_loads(r)
        if "list" in o and isinstance(o, dict):
            self._applicationlinks = o["list"]
        else:
            self._applicationlinks = []
        return self._applicationlinks

    # Attachments
    def attachment(self, id: str) -> Attachment:
        """Get an attachment Resource from the server for the specified ID.

        Args:
            id (str): The Attachment ID

        Returns:
            Attachment
        """
        return self._find_for_resource(Attachment, id)

    # non-resource
    def attachment_meta(self) -> Dict[str, int]:
        """Get the attachment metadata.

        Return:
            Dict[str, int]
        """
        return self._get_json("attachment/meta")

    @translate_resource_args
    def add_attachment(
        self, issue: str, attachment: Union[str, BufferedReader], filename: str = None
    ) -> Attachment:
        """Attach an attachment to an issue and returns a Resource for it.

        The client will *not* attempt to open or validate the attachment; it expects a file-like object to be ready
        for its use. The user is still responsible for tidying up (e.g., closing the file, killing the socket, etc.)

        Args:
            issue (str): the issue to attach the attachment to
            attachment (Union[str,BufferedReader]): file-like object to attach to the issue, also works if it is a string with the filename.
            filename (str): optional name for the attached file. If omitted, the file object's ``name`` attribute
              is used. If you acquired the file-like object by any other method than ``open()``, make sure
              that a name is specified in one way or the other.

        Returns:
            Attachment
        """
        close_attachment = False
        if isinstance(attachment, str):
            attachment: BufferedReader = open(attachment, "rb")  # type: ignore
            attachment = cast(BufferedReader, attachment)
            close_attachment = True
        elif isinstance(attachment, BufferedReader) and attachment.mode != "rb":
            self.log.warning(
                "%s was not opened in 'rb' mode, attaching file may fail."
                % attachment.name
            )

        url = self._get_url("issue/" + str(issue) + "/attachments")

        fname = filename
        if not fname and isinstance(attachment, BufferedReader):
            fname = os.path.basename(attachment.name)

        if "MultipartEncoder" not in globals():
            method = "old"
            try:
                r = self._session.post(
                    url,
                    files={"file": (fname, attachment, "application/octet-stream")},
                    headers=CaseInsensitiveDict(
                        {"content-type": None, "X-Atlassian-Token": "no-check"}
                    ),
                )
            finally:
                if close_attachment:
                    attachment.close()
        else:
            method = "MultipartEncoder"

            def file_stream() -> MultipartEncoder:
                """Returns files stream of attachment."""
                return MultipartEncoder(
                    fields={"file": (fname, attachment, "application/octet-stream")}
                )

            m = file_stream()
            try:
                r = self._session.post(
                    url,
                    data=m,
                    headers=CaseInsensitiveDict(
                        {
                            "content-type": m.content_type,
                            "X-Atlassian-Token": "no-check",
                        }
                    ),
                    retry_data=file_stream,
                )
            finally:
                if close_attachment:
                    attachment.close()

        js: Union[Dict[str, Any], List[Dict[str, Any]]] = json_loads(r)
        if not js or not isinstance(js, Iterable):
            raise JIRAError(f"Unable to parse JSON: {js}")
        jira_attachment = Attachment(
            self._options, self._session, js[0] if isinstance(js, List) else js
        )
        if jira_attachment.size == 0:
            raise JIRAError(
                "Added empty attachment via %s method?!: r: %s\nattachment: %s"
                % (method, r, jira_attachment)
            )
        return jira_attachment

    def delete_attachment(self, id: str) -> Response:
        """Delete attachment by id.

        Args:
            id (str): ID of the attachment to delete

        Returns:
            Response
        """
        url = self._get_url("attachment/" + str(id))
        return self._session.delete(url)

    # Components

    def component(self, id: str):
        """Get a component Resource from the server.

        Args:
            id (str): ID of the component to get
        """
        return self._find_for_resource(Component, id)

    @translate_resource_args
    def create_component(
        self,
        name: str,
        project: str,
        description=None,
        leadUserName=None,
        assigneeType=None,
        isAssigneeTypeValid=False,
    ) -> Component:
        """Create a component inside a project and return a Resource for it.

        Args:
            name (str): name of the component
            project (str): key of the project to create the component in
            description (str): a description of the component
            leadUserName (Optional[str]): the username of the user responsible for this component
            assigneeType (Optional[str]): see the ComponentBean.AssigneeType class for valid values
            isAssigneeTypeValid (bool): boolean specifying whether the assignee type is acceptable (Default: False)

        Returns:
            Component
        """
        data = {
            "name": name,
            "project": project,
            "isAssigneeTypeValid": isAssigneeTypeValid,
        }
        if description is not None:
            data["description"] = description
        if leadUserName is not None:
            data["leadUserName"] = leadUserName
        if assigneeType is not None:
            data["assigneeType"] = assigneeType

        url = self._get_url("component")
        r = self._session.post(url, data=json.dumps(data))

        component = Component(self._options, self._session, raw=json_loads(r))
        return component

    def component_count_related_issues(self, id: str):
        """Get the count of related issues for a component.

        Args:
            id (str): ID of the component to use
        """
        data: Dict[str, Any] = self._get_json(
            "component/" + str(id) + "/relatedIssueCounts"
        )
        return data["issueCount"]

    def delete_component(self, id: str) -> Response:
        """Delete component by id.

        Args:
            id (str): ID of the component to use

        Returns:
            Response
        """
        url = self._get_url("component/" + str(id))
        return self._session.delete(url)

    # Custom field options

    def custom_field_option(self, id: str) -> CustomFieldOption:
        """Get a custom field option Resource from the server.

        Args:
            id (str): ID of the custom field to use

        Returns:
            CustomFieldOption
        """
        return self._find_for_resource(CustomFieldOption, id)

    # Dashboards

    def dashboards(
        self, filter=None, startAt=0, maxResults=20
    ) -> ResultList[Dashboard]:
        """Return a ResultList of Dashboard resources and a ``total`` count.

        Args:
            filter (Optional[str]): either "favourite" or "my", the type of dashboards to return
            startAt (int): index of the first dashboard to return (Default: 0)
            maxResults (int): maximum number of dashboards to return. If maxResults evaluates as False, it will try to get all items in batches. (Default: 20)

        Returns:
            ResultList
        """
        params = {}
        if filter is not None:
            params["filter"] = filter
        return self._fetch_pages(
            Dashboard, "dashboards", "dashboard", startAt, maxResults, params
        )

    def dashboard(self, id: str) -> Dashboard:
        """Get a dashboard Resource from the server.

        Args:
            id (str): ID of the dashboard to get.

        Returns:
            Dashboard
        """
        return self._find_for_resource(Dashboard, id)

    # Fields

    # non-resource
    def fields(self) -> List[Dict[str, Any]]:
        """Return a list of all issue fields.

        Returns:
            List[Dict[str, Any]]
        """
        return self._get_json("field")

    # Filters

    def filter(self, id: str) -> Filter:
        """Get a filter Resource from the server.

        Args:
            id (str): ID of the filter to get.

        Returns:
            Filter
        """
        return self._find_for_resource(Filter, id)

    def favourite_filters(self) -> List[Filter]:
        """Get a list of filter Resources which are the favourites of the currently authenticated user.

        Returns:
            List[Filter]
        """
        r_json: List[Dict[str, Any]] = self._get_json("filter/favourite")
        filters = [
            Filter(self._options, self._session, raw_filter_json)
            for raw_filter_json in r_json
        ]
        return filters

    def create_filter(
        self,
        name: str = None,
        description: str = None,
        jql: str = None,
        favourite: bool = None,
    ):
        """Create a new filter and return a filter Resource for it.

        Args:
            name (str): name of the new filter
            description (str): useful human readable description of the new filter
            jql (str): query string that defines the filter
            favourite (bool): whether to add this filter to the current user's favorites

        Returns:
            Filter

        """
        data: Dict[str, Any] = {}
        if name is not None:
            data["name"] = name
        if description is not None:
            data["description"] = description
        if jql is not None:
            data["jql"] = jql
        if favourite is not None:
            data["favourite"] = favourite
        url = self._get_url("filter")
        r = self._session.post(url, data=json.dumps(data))

        raw_filter_json: Dict[str, Any] = json_loads(r)
        return Filter(self._options, self._session, raw=raw_filter_json)

    def update_filter(
        self,
        filter_id,
        name: str = None,
        description: str = None,
        jql: str = None,
        favourite: bool = None,
    ):
        """Update a filter and return a filter Resource for it.

        Args:
            name (Optional[str]): name of the new filter
            description (Optional[str]): useful human readable description of the new filter
            jql (Optional[str]): query string that defines the filter
            favourite (Optional[bool]): whether to add this filter to the current user's favorites

        """
        filter = self.filter(filter_id)
        data = {}
        data["name"] = name or filter.name
        data["description"] = description or filter.description
        data["jql"] = jql or filter.jql
        data["favourite"] = favourite or filter.favourite

        url = self._get_url(f"filter/{filter_id}")
        r = self._session.put(
            url, headers={"content-type": "application/json"}, data=json.dumps(data)
        )

        raw_filter_json = json.loads(r.text)
        return Filter(self._options, self._session, raw=raw_filter_json)

    # Groups

    def group(self, id: str, expand: Any = None) -> Group:
        """Get a group Resource from the server.

        Args:
            id (str): ID of the group to get
            expand (Optional[Any]): Extra information to fetch inside each resource

        Returns:
            Group
        """
        group = Group(self._options, self._session)
        params = {}
        if expand is not None:
            params["expand"] = expand
        group.find(id, params=params)
        return group

    # non-resource
    def groups(
        self,
        query: Optional[str] = None,
        exclude: Optional[Any] = None,
        maxResults: int = 9999,
    ) -> List[str]:
        """Return a list of groups matching the specified criteria.

        Args:
            query (Optional[str]): filter groups by name with this string
            exclude (Optional[Any]): filter out groups by name with this string
            maxResults (int): maximum results to return. (Default: 9999)
        Returns:
            List[str]

        """
        params: Dict[str, Any] = {}
        groups = []
        if query is not None:
            params["query"] = query
        if exclude is not None:
            params["exclude"] = exclude
        if maxResults is not None:
            params["maxResults"] = maxResults
        for group in self._get_json("groups/picker", params=params)["groups"]:
            groups.append(group["name"])
        return sorted(groups)

    def group_members(self, group: str) -> OrderedDict:
        """Return a hash or users with their information. Requires Jira 6.0 or will raise NotImplemented.

        Args:
            group (str): Name of the group.
        """
        if self._version < (6, 0, 0):
            raise NotImplementedError(
                "Group members is not implemented in Jira before version 6.0, upgrade the instance, if possible."
            )

        params = {"groupname": group, "expand": "users"}
        r = self._get_json("group", params=params)
        size = r["users"]["size"]
        end_index = r["users"]["end-index"]

        while end_index < size - 1:
            params = {
                "groupname": group,
                "expand": f"users[{end_index + 1}:{end_index + 50}]",
            }
            r2 = self._get_json("group", params=params)
            for user in r2["users"]["items"]:
                r["users"]["items"].append(user)
            end_index = r2["users"]["end-index"]
            size = r["users"]["size"]

        result = {}
        for user in r["users"]["items"]:
            # 'id' is likely available only in older JIRA Server, it's not available on newer JIRA Server.
            # 'name' is not available in JIRA Cloud.
            hasId = user.get("id") is not None and user.get("id") != ""
            hasName = user.get("name") is not None and user.get("name") != ""
            result[
                user["id"]
                if hasId
                else user.get("name")
                if hasName
                else user.get("accountId")
            ] = {
                "name": user.get("name"),
                "id": user.get("id"),
                "accountId": user.get("accountId"),
                "fullname": user.get("displayName"),
                "email": user.get("emailAddress", "hidden"),
                "active": user.get("active"),
                "timezone": user.get("timezone"),
            }
        return OrderedDict(sorted(result.items(), key=lambda t: t[0]))

    def add_group(self, groupname: str) -> bool:
        """Create a new group in Jira.

        Args:
            groupname (str): The name of the group you wish to create.

        Returns:
            bool: True if successful.
        """
        url = self._get_latest_url("group")

        # implementation based on
        # https://docs.atlassian.com/jira/REST/ondemand/#d2e5173

        x = OrderedDict()

        x["name"] = groupname

        payload = json.dumps(x)

        self._session.post(url, data=payload)

        return True

    def remove_group(self, groupname: str) -> bool:
        """Delete a group from the Jira instance.

        Args:
            groupname (str): The group to be deleted from the Jira instance.

        Returns:
            bool: Returns True on success.
        """
        # implementation based on
        # https://docs.atlassian.com/jira/REST/ondemand/#d2e5173
        url = self._get_latest_url("group")
        x = {"groupname": groupname}
        self._session.delete(url, params=x)
        return True

    # Issues

    def issue(
        self,
        id: Union[Issue, str],
        fields: Optional[str] = None,
        expand: Optional[str] = None,
    ) -> Issue:
        """Get an issue Resource from the server.

        Args:
            id (Union[Issue, str]): ID or key of the issue to get
            fields (Optional[str]): comma-separated string of issue fields to include in the results
            expand (Optional[str]): extra information to fetch inside each resource
        Returns:
            Issue
        """
        # this allows us to pass Issue objects to issue()
        if isinstance(id, Issue):
            return id

        issue = Issue(self._options, self._session)

        params = {}
        if fields is not None:
            params["fields"] = fields
        if expand is not None:
            params["expand"] = expand
        issue.find(id, params=params)
        return issue

    def create_issue(
        self,
        fields: Optional[Dict[str, Any]] = None,
        prefetch: bool = True,
        **fieldargs,
    ) -> Issue:
        """Create a new issue and return an issue Resource for it.

        Each keyword argument (other than the predefined ones) is treated as a field name and the argument's value
        is treated as the intended value for that field -- if the fields argument is used, all other keyword arguments
        will be ignored.

        By default, the client will immediately reload the issue Resource created by this method in order to return
        a complete Issue object to the caller; this behavior can be controlled through the 'prefetch' argument.

        Jira projects may contain many different issue types. Some issue screens have different requirements for
        fields in a new issue. This information is available through the 'createmeta' method. Further examples are
        available here: https://developer.atlassian.com/display/JIRADEV/JIRA+REST+API+Example+-+Create+Issue

        Args:
            fields (Optional[Dict[str, Any]]): a dict containing field names and the values to use. If present, all other keyword arguments
              will be ignored
            prefetch (bool): whether to reload the created issue Resource so that all of its data is present in the value
              returned from this method
        Returns:
            Issue
        """
        data: Dict[str, Any] = _field_worker(fields, **fieldargs)

        p = data["fields"]["project"]

        if isinstance(p, str) or isinstance(p, int):
            data["fields"]["project"] = {"id": self.project(str(p)).id}

        p = data["fields"]["issuetype"]
        if isinstance(p, int):
            data["fields"]["issuetype"] = {"id": p}
        if isinstance(p, str) or isinstance(p, int):
            data["fields"]["issuetype"] = {"id": self.issue_type_by_name(str(p)).id}

        url = self._get_url("issue")
        r = self._session.post(url, data=json.dumps(data))

        raw_issue_json = json_loads(r)
        if "key" not in raw_issue_json:
            raise JIRAError(
                status_code=r.status_code, response=r, url=url, text=json.dumps(data)
            )
        if prefetch:
            return self.issue(raw_issue_json["key"])
        else:
            return Issue(self._options, self._session, raw=raw_issue_json)

    def create_issues(
        self, field_list: List[Dict[str, Any]], prefetch: bool = True
    ) -> List[Dict[str, Any]]:
        """Bulk create new issues and return an issue Resource for each successfully created issue.

        See `create_issue` documentation for field information.

        Args:
            field_list (List[Dict[str, Any]]): a list of dicts each containing field names and the values to use. Each dict
              is an individual issue to create and is subject to its minimum requirements.
            prefetch (bool): whether to reload the created issue Resource for each created issue so that all
              of its data is present in the value returned from this method.
        Returns:
            List[Dict[str, Any]]

        """
        data: Dict[str, List] = {"issueUpdates": []}
        for field_dict in field_list:
            issue_data: Dict[str, Any] = _field_worker(field_dict)
            p = issue_data["fields"]["project"]

            if isinstance(p, str) or isinstance(p, int):
                issue_data["fields"]["project"] = {"id": self.project(str(p)).id}

            p = issue_data["fields"]["issuetype"]
            if isinstance(p, int):
                issue_data["fields"]["issuetype"] = {"id": p}
            if isinstance(p, str):
                issue_data["fields"]["issuetype"] = {
                    "id": self.issue_type_by_name(str(p)).id
                }

            data["issueUpdates"].append(issue_data)

        url = self._get_url("issue/bulk")
        try:
            r = self._session.post(url, data=json.dumps(data))
            raw_issue_json = json_loads(r)
        # Catching case where none of the issues has been created. See https://github.com/pycontribs/jira/issues/350
        except JIRAError as je:
            if je.status_code == 400 and je.response:
                raw_issue_json = json.loads(je.response.text)
            else:
                raise
        issue_list = []
        errors = {}
        for error in raw_issue_json["errors"]:
            errors[error["failedElementNumber"]] = error["elementErrors"]["errors"]
        for index, fields in enumerate(field_list):
            if index in errors:
                issue_list.append(
                    {
                        "status": "Error",
                        "error": errors[index],
                        "issue": None,
                        "input_fields": fields,
                    }
                )
            else:
                issue = raw_issue_json["issues"].pop(0)
                if prefetch:
                    issue = self.issue(issue["key"])
                else:
                    issue = Issue(self._options, self._session, raw=issue)
                issue_list.append(
                    {
                        "status": "Success",
                        "issue": issue,
                        "error": None,
                        "input_fields": fields,
                    }
                )
        return issue_list

    def supports_service_desk(self):
        """Returns whether or not the Jira instance supports service desk.

        Returns:
            bool
        """
        url = self.server_url + "/rest/servicedeskapi/info"
        headers = {"X-ExperimentalApi": "opt-in"}
        try:
            r = self._session.get(url, headers=headers)
            return r.status_code == 200
        except JIRAError:
            return False

    def create_customer(self, email: str, displayName: str) -> Customer:
        """Create a new customer and return an issue Resource for it.

        Args:
            email (str): Customer Email
            displayName (str): Customer display name
        Returns:
            Customer

        """
        url = self.server_url + "/rest/servicedeskapi/customer"
        headers = {"X-ExperimentalApi": "opt-in"}
        r = self._session.post(
            url,
            headers=headers,
            data=json.dumps({"email": email, "displayName": displayName}),
        )

        raw_customer_json = json_loads(r)

        if r.status_code != 201:
            raise JIRAError(status_code=r.status_code, request=r)
        return Customer(self._options, self._session, raw=raw_customer_json)

    def service_desks(self) -> List[ServiceDesk]:
        """Get a list of ServiceDesk Resources from the server visible to the current authenticated user.

        Returns:
            List[ServiceDesk]

        """
        url = self.server_url + "/rest/servicedeskapi/servicedesk"
        headers = {"X-ExperimentalApi": "opt-in"}
        r_json = json_loads(self._session.get(url, headers=headers))
        print(r_json)
        projects = [
            ServiceDesk(self._options, self._session, raw_project_json)
            for raw_project_json in r_json["values"]
        ]
        return projects

    def service_desk(self, id: str) -> ServiceDesk:
        """Get a Service Desk Resource from the server.

        Args:
            id (str): ID or key of the Service Desk to get

        Returns:
            ServiceDesk

        """
        return self._find_for_resource(ServiceDesk, id)

    @no_type_check  # FIXME: This function does not do what it wants to with fieldargs
    def create_customer_request(
        self, fields: Dict[str, Any] = None, prefetch: bool = True, **fieldargs
    ) -> Issue:
        """Create a new customer request and return an issue Resource for it.

        Each keyword argument (other than the predefined ones) is treated as a field name and the argument's value
        is treated as the intended value for that field -- if the fields argument is used, all other keyword arguments
        will be ignored.

        By default, the client will immediately reload the issue Resource created by this method in order to return
        a complete Issue object to the caller; this behavior can be controlled through the 'prefetch' argument.

        Jira projects may contain many different issue types. Some issue screens have different requirements for
        fields in a new issue. This information is available through the 'createmeta' method. Further examples are
        available here: https://developer.atlassian.com/display/JIRADEV/JIRA+REST+API+Example+-+Create+Issue

        Args:
            fields (Dict[str, Any]): a dict containing field names and the values to use. If present, all other keyword arguments
              will be ignored
            prefetch (bool): whether to reload the created issue Resource so that all of its data is present in the value
              returned from this method
        Returns:
            Issue
        """
        data = fields

        p = data["serviceDeskId"]
        service_desk = None

        if isinstance(p, str) or isinstance(p, int):
            service_desk = self.service_desk(p)
        elif isinstance(p, ServiceDesk):
            service_desk = p

        data["serviceDeskId"] = service_desk.id

        p = data["requestTypeId"]
        if isinstance(p, int):
            data["requestTypeId"] = p
        elif isinstance(p, str):
            data["requestTypeId"] = self.request_type_by_name(service_desk, p).id

        url = self.server_url + "/rest/servicedeskapi/request"
        headers = {"X-ExperimentalApi": "opt-in"}
        r = self._session.post(url, headers=headers, data=json.dumps(data))

        raw_issue_json = json_loads(r)
        if "issueKey" not in raw_issue_json:
            raise JIRAError(status_code=r.status_code, request=r)
        if prefetch:
            return self.issue(raw_issue_json["issueKey"])
        else:
            return Issue(self._options, self._session, raw=raw_issue_json)

    def createmeta(
        self,
        projectKeys: Optional[Union[Tuple[str, str], str]] = None,
        projectIds: Union[List, Tuple[str, str]] = [],
        issuetypeIds: Optional[List[str]] = None,
        issuetypeNames: Optional[str] = None,
        expand: Optional[str] = None,
    ) -> Dict[str, Any]:
        """Get the metadata required to create issues, optionally filtered by projects and issue types.

        Args:
            projectKeys (Optional[Union[Tuple[str, str], str]]): keys of the projects to filter the results with.
              Can be a single value or a comma-delimited string. May be combined
              with projectIds.
            projectIds (Union[List, Tuple[str, str]]): IDs of the projects to filter the results with. Can
              be a single value or a comma-delimited string. May be combined with
              projectKeys.
            issuetypeIds (Optional[List[str]]): IDs of the issue types to filter the results with.
              Can be a single value or a comma-delimited string. May be combined
              with issuetypeNames.
            issuetypeNames (Optional[str]): Names of the issue types to filter the results
              with. Can be a single value or a comma-delimited string. May be
              combined with issuetypeIds.
            expand (Optional[str]): extra information to fetch inside each resource.
        Returns:
            Dict[str, Any]

        """
        params: Dict[str, Any] = {}
        if projectKeys is not None:
            params["projectKeys"] = projectKeys
        if projectIds is not None:
            if isinstance(projectIds, str):
                projectIds = projectIds.split(",")
            params["projectIds"] = projectIds
        if issuetypeIds is not None:
            params["issuetypeIds"] = issuetypeIds
        if issuetypeNames is not None:
            params["issuetypeNames"] = issuetypeNames
        if expand is not None:
            params["expand"] = expand
        return self._get_json("issue/createmeta", params)

    def _get_user_identifier(self, user: User) -> str:
        """Get the unique identifier depending on the deployment type.

        - Cloud: 'accountId'
        - Self Hosted: 'name' (equivalent to username)

        Args:
            user (User): a User object

        Returns:
            str: the User's unique identifier.
        """
        return user.accountId if self._is_cloud else user.name

    def _get_user_id(self, user: str) -> str:
        """Internal method for translating an user search (str) to an id.

        This function uses :py:meth:`JIRA.search_users` to find the user
        and then using :py:meth:`JIRA._get_user_identifier` extracts
        the relevant identifier property depending on whether
        the instance is a Cloud or self-hosted Instance.


        Args:
            user (str): The search term used for finding a user.

        Raises:
            JIRAError: If any error occurs.

        Returns:
            str: The Jira user's identifier.
        """
        try:
            user_obj: User
            if self._is_cloud:
                user_obj = self.search_users(query=user, maxResults=1)[0]
            else:
                user_obj = self.search_users(user=user, maxResults=1)[0]
        except Exception as e:
            raise JIRAError(str(e))
        return self._get_user_identifier(user_obj)

    # non-resource
    @translate_resource_args
    def assign_issue(self, issue: Union[int, str], assignee: str) -> bool:
        """Assign an issue to a user. None will set it to unassigned. -1 will set it to Automatic.

        Args:
            issue (Union[int,str]): the issue ID or key to assign
            assignee (str): the user to assign the issue to

        Returns:
            bool
        """
        url = self._get_latest_url("issue/{}/assignee".format(str(issue)))
        user_id = self._get_user_id(assignee)
        payload = {"accountId": user_id} if self._is_cloud else {"name": user_id}
        r = self._session.put(url, data=json.dumps(payload))
        raise_on_error(r)
        return True

    @translate_resource_args
    def comments(self, issue: str, expand: Optional[str] = None) -> List[Comment]:
        """Get a list of comment Resources.

        :param issue: the issue to get comments from
        :type issue: str
        :param expand: extra information to fetch for each comment
                       such as renderedBody and properties.
        :type expand: str
        :rtype: List[Comment]
        """
        params = {}
        if expand is not None:
            params["expand"] = expand
        r_json = self._get_json("issue/{}/comment".format(str(issue)), params=params)

        comments = [
            Comment(self._options, self._session, raw_comment_json)
            for raw_comment_json in r_json["comments"]
        ]
        return comments

    @translate_resource_args
    def comment(
        self, issue: str, comment: str, expand: Optional[str] = None
    ) -> Comment:
        """Get a comment Resource from the server for the specified ID.

        :param issue: ID or key of the issue to get the comment from
        :param comment: ID of the comment to get
        :param expand: extra information to fetch for comment
                       such as renderedBody and properties.
        """
        return self._find_for_resource(Comment, (issue, comment), expand=expand)

    @translate_resource_args
    def add_comment(
        self,
        issue: str,
        body: str,
        visibility: Optional[Dict[str, str]] = None,
        is_internal: bool = False,
    ) -> Comment:
        """Add a comment from the current authenticated user on the specified issue and return a Resource for it.

        The issue identifier and comment body are required.

        Args:
            issue (str): ID or key of the issue to add the comment to
            body (str): Text of the comment to add
            visibility (Optional[Dict[str, str]]): a dict containing two entries: "type" and "value".
              "type" is 'role' (or 'group' if the Jira server has configured
              comment visibility for groups) and 'value' is the name of the role
              (or group) to which viewing of this comment will be restricted.
            is_internal (bool): Defines whether a comment has to be marked as 'Internal' in Jira Service Desk (Default: False)

        Returns:
            Comment: the created comment

        """
        data: Dict[str, Any] = {"body": body}

        if is_internal:
            data.update(
                {
                    "properties": [
                        {"key": "sd.public.comment", "value": {"internal": is_internal}}
                    ]
                }
            )

        if visibility is not None:
            data["visibility"] = visibility

        url = self._get_url("issue/" + str(issue) + "/comment")
        r = self._session.post(url, data=json.dumps(data))

        comment = Comment(self._options, self._session, raw=json_loads(r))
        return comment

    # non-resource
    @translate_resource_args
    def editmeta(self, issue: Union[str, int]):
        """Get the edit metadata for an issue.

        Args:
            issue (str): the issue to get metadata for

        Returns:
            Dict[str, Dict[str, Dict[str, Any]]]

        """
        return self._get_json("issue/" + str(issue) + "/editmeta")

    @translate_resource_args
    def remote_links(self, issue: Union[str, int]) -> List[RemoteLink]:
        """Get a list of remote link Resources from an issue.

        Args:
            issue (str): the issue to get remote links from
        """
        r_json = self._get_json("issue/" + str(issue) + "/remotelink")
        remote_links = [
            RemoteLink(self._options, self._session, raw_remotelink_json)
            for raw_remotelink_json in r_json
        ]
        return remote_links

    @translate_resource_args
    def remote_link(self, issue: str, id: str) -> RemoteLink:
        """Get a remote link Resource from the server.

        Args:
            issue (str): the issue holding the remote link
            id (str): ID of the remote link
        """
        return self._find_for_resource(RemoteLink, (issue, id))

    # removed the @translate_resource_args because it prevents us from finding
    # information for building a proper link
    def add_remote_link(
        self,
        issue: str,
        destination: Union[Issue, Dict[str, Any]],
        globalId: Optional[str] = None,
        application: Optional[Dict[str, Any]] = None,
        relationship: Optional[str] = None,
    ) -> RemoteLink:
        """Add a remote link from an issue to an external application and returns a remote link Resource for it.

        ``destination`` should be a dict containing at least ``url`` to the linked external URL and
        ``title`` to display for the link inside Jira.

        For definitions of the allowable fields for ``destination`` and the keyword arguments ``globalId``, ``application``
        and ``relationship``, see https://developer.atlassian.com/display/JIRADEV/JIRA+REST+API+for+Remote+Issue+Links.

        Args:
            issue (str): the issue to add the remote link to
            destination (Union[Issue, Dict[str, Any]]): the link details to add (see the above link for details)
            globalId (Optional[str]): unique ID for the link (see the above link for details)
            application (Optional[Dict[str,Any]]): application information for the link (see the above link for details)
            relationship (Optional[str]): relationship description for the link (see the above link for details)

        Returns:
            RemoteLink: the added remote lint
        """
        try:
            applicationlinks: List[Dict] = self.applicationlinks()
        except JIRAError as e:
            applicationlinks = []
            # In many (if not most) configurations, non-admin users are
            # not allowed to list applicationlinks; if we aren't allowed,
            # let's let people try to add remote links anyway, we just
            # won't be able to be quite as helpful.
            warnings.warn(
                "Unable to gather applicationlinks; you will not be able "
                "to add links to remote issues: (%s) %s" % (e.status_code, e.text),
                Warning,
            )

        data: Dict[str, Any] = {}
        if isinstance(destination, Issue) and destination.raw:
            data["object"] = {"title": str(destination), "url": destination.permalink()}
            for x in applicationlinks:
                if x["application"]["displayUrl"] == destination._options["server"]:
                    data["globalId"] = "appId=%s&issueId=%s" % (
                        x["application"]["id"],
                        destination.raw["id"],
                    )
                    data["application"] = {
                        "name": x["application"]["name"],
                        "type": "com.atlassian.jira",
                    }
                    break
            if "globalId" not in data:
                raise NotImplementedError("Unable to identify the issue to link to.")
        else:

            if globalId is not None:
                data["globalId"] = globalId
            if application is not None:
                data["application"] = application
            data["object"] = destination

        if relationship is not None:
            data["relationship"] = relationship

        # check if the link comes from one of the configured application links
        if isinstance(destination, Issue) and destination.raw:
            for x in applicationlinks:
                if x["application"]["displayUrl"] == self.server_url:
                    data["globalId"] = "appId=%s&issueId=%s" % (
                        x["application"]["id"],
                        destination.raw["id"],  # .raw only present on Issue
                    )
                    data["application"] = {
                        "name": x["application"]["name"],
                        "type": "com.atlassian.jira",
                    }
                    break

        url = self._get_url("issue/" + str(issue) + "/remotelink")
        r = self._session.post(url, data=json.dumps(data))

        remote_link = RemoteLink(self._options, self._session, raw=json_loads(r))
        return remote_link

    def add_simple_link(self, issue: str, object: Dict[str, Any]):
        """Add a simple remote link from an issue to web resource.

        This avoids the admin access problems from add_remote_link by just
        using a simple object and presuming all fields are correct and not
        requiring more complex ``application`` data.

        ``object`` should be a dict containing at least ``url`` to the
        linked external URL and ``title`` to display for the link inside Jira.

        For definitions of the allowable fields for ``object`` , see https://developer.atlassian.com/display/JIRADEV/JIRA+REST+API+for+Remote+Issue+Links.

        Args:
            issue (str): the issue to add the remote link to
            object (Dict[str,Any]): the dictionary used to create remotelink data

        Returns:
            RemoteLint
        """
        data = {"object": object}
        url = self._get_url("issue/" + str(issue) + "/remotelink")
        r = self._session.post(url, data=json.dumps(data))

        simple_link = RemoteLink(self._options, self._session, raw=json_loads(r))
        return simple_link

    # non-resource
    @translate_resource_args
    def transitions(self, issue: str, id: Optional[str] = None, expand=None):
        """Get a list of the transitions available on the specified issue to the current user.

        Args:
            issue (str): ID or key of the issue to get the transitions from
            id (Optional[str]): if present, get only the transition matching this ID
            expand (Optional): extra information to fetch inside each transition

        Returns:
            Any: json of response
        """
        params = {}
        if id is not None:
            params["transitionId"] = id
        if expand is not None:
            params["expand"] = expand
        return self._get_json("issue/" + str(issue) + "/transitions", params=params)[
            "transitions"
        ]

    def find_transitionid_by_name(
        self, issue: str, transition_name: str
    ) -> Optional[int]:
        """Get a transitionid available on the specified issue to the current user.

        Look at https://developer.atlassian.com/static/rest/jira/6.1.html#d2e1074 for json reference

        Args:
            issue (str): ID or key of the issue to get the transitions from
            trans_name (str): iname of transition we are looking for
        """
        transitions_json = self.transitions(issue)
        id: Optional[int] = None

        for transition in transitions_json:
            if transition["name"].lower() == transition_name.lower():
                id = transition["id"]
                break
        return id

    @translate_resource_args
    def transition_issue(
        self,
        issue: str,
        transition: str,
        fields: Optional[Dict[str, Any]] = None,
        comment: Optional[str] = None,
        worklog: Optional[str] = None,
        **fieldargs,
    ):
        """Perform a transition on an issue.

        Each keyword argument (other than the predefined ones) is treated as a field name and the argument's value
        is treated as the intended value for that field -- if the fields argument is used, all other keyword arguments
        will be ignored. Field values will be set on the issue as part of the transition process.

        Args:
            issue (str): ID or key of the issue to perform the transition on
            transition (str): ID or name of the transition to perform
            fields (Optional[Dict[str,Any]]): a dict containing field names and the values to use.
            comment (Optional[str]): String to add as comment to the issue when performing the transition.
            workload (Optional[str]): String to add as time spent on the issue when performing the transition.
            **fieldargs: If present, all other keyword arguments will be ignored
        """
        transitionId: Optional[int] = None

        try:
            transitionId = int(transition)
        except Exception:
            # cannot cast to int, so try to find transitionId by name
            transitionId = self.find_transitionid_by_name(issue, transition)
            if transitionId is None:
                raise JIRAError(f"Invalid transition name. {transition}")

        data: Dict[str, Any] = {"transition": {"id": transitionId}}
        if comment:
            data["update"] = {"comment": [{"add": {"body": comment}}]}
        if worklog:
            data["update"] = {"worklog": [{"add": {"timeSpent": worklog}}]}
        if fields is not None:
            data["fields"] = fields
        else:
            fields_dict = {}
            for field in fieldargs:
                fields_dict[field] = fieldargs[field]
            data["fields"] = fields_dict

        url = self._get_url("issue/" + str(issue) + "/transitions")
        r = self._session.post(url, data=json.dumps(data))
        try:
            r_json = json_loads(r)
        except ValueError as e:
            self.log.error(f"{e}\n{r.text}")
            raise e
        return r_json

    @translate_resource_args
    def votes(self, issue: str) -> Votes:
        """Get a votes Resource from the server.

        Args:
            issue (str): ID or key of the issue to get the votes for
        Returns:
            Votes
        """
        return self._find_for_resource(Votes, issue)

    @translate_resource_args
    def add_vote(self, issue: str) -> Response:
        """Register a vote for the current authenticated user on an issue.

        Args:
            issue (str): ID or key of the issue to vote on

        Returns:
            Response
        """
        url = self._get_url("issue/" + str(issue) + "/votes")
        return self._session.post(url)

    @translate_resource_args
    def remove_vote(self, issue: str):
        """Remove the current authenticated user's vote from an issue.

        Args:
            issue (str): ID or key of the issue to remove vote on
        """
        url = self._get_url("issue/" + str(issue) + "/votes")
        self._session.delete(url)

    @translate_resource_args
    def watchers(self, issue: str) -> Watchers:
        """Get a watchers Resource from the server for an issue.

        Args:
            issue (str): ID or key of the issue to get the watchers for
        Returns:
            Watchers
        """
        return self._find_for_resource(Watchers, issue)

    @translate_resource_args
    def add_watcher(self, issue: str, watcher: str) -> Response:
        """Add a user to an issue's watchers list.

        Args:
            issue (str): ID or key of the issue affected
            watcher (str): name of the user to add to the watchers list
        """
        url = self._get_url("issue/" + str(issue) + "/watchers")
        return self._session.post(url, data=json.dumps(watcher))

    @translate_resource_args
    def remove_watcher(self, issue: str, watcher: str) -> Response:
        """Remove a user from an issue's watch list.

        Args:
            issue (str): ID or key of the issue affected
            watcher (str): name of the user to remove from the watchers list

        Returns:
            Response
        """
        url = self._get_url("issue/" + str(issue) + "/watchers")
        # https://docs.atlassian.com/software/jira/docs/api/REST/8.13.6/#api/2/issue-removeWatcher
        user_id = self._get_user_id(watcher)
        payload = {"accountId": user_id} if self._is_cloud else {"username": user_id}
        result = self._session.delete(url, params=payload)
        return result

    @translate_resource_args
    def worklogs(self, issue: str) -> List[Worklog]:
        """Get a list of worklog Resources from the server for an issue.

        Args:
            issue (str): ID or key of the issue to get worklogs from
        Returns:
            List[Worklog]
        """
        r_json = self._get_json("issue/" + str(issue) + "/worklog")
        worklogs = [
            Worklog(self._options, self._session, raw_worklog_json)
            for raw_worklog_json in r_json["worklogs"]
        ]
        return worklogs

    @translate_resource_args
    def worklog(self, issue: str, id: str) -> Worklog:
        """Get a specific worklog Resource from the server.

        Args:
            issue (str): ID or key of the issue to get the worklog from
            id (str): ID of the worklog to get
        Returns:
            Worklog
        """
        return self._find_for_resource(Worklog, (issue, id))

    @translate_resource_args
    def add_worklog(
        self,
        issue,
        timeSpent: (Optional[str]) = None,
        timeSpentSeconds: (Optional[str]) = None,
        adjustEstimate: (Optional[str]) = None,
        newEstimate: (Optional[str]) = None,
        reduceBy: (Optional[str]) = None,
        comment: (Optional[str]) = None,
        started: (Optional[datetime.datetime]) = None,
        user: (Optional[str]) = None,
    ) -> Worklog:
        """Add a new worklog entry on an issue and return a Resource for it.

        Args:
            issue (str): the issue to add the worklog to
            timeSpent (Optional[str]): a worklog entry with this amount of time spent, e.g. "2d"
            timeSpentSeconds (Optional[str]): a worklog entry with this amount of time spent in seconds
            adjustEstimate (Optional[str]):  allows the user to provide specific instructions to update
              the remaining time estimate of the issue. The value can either be ``new``, ``leave``, ``manual`` or ``auto`` (default).
            newEstimate (Optional[str]): the new value for the remaining estimate field. e.g. "2d"
            reduceBy (Optional[str]): the amount to reduce the remaining estimate by e.g. "2d"
            comment (Optional[str]): optional worklog comment
            started (Optional[datetime.datetime]): Moment when the work is logged, if not specified will default to now
            user (Optional[str]): the user ID or name to use for this worklog
        Returns:
            Worklog
        """
        params = {}
        if adjustEstimate is not None:
            params["adjustEstimate"] = adjustEstimate
        if newEstimate is not None:
            params["newEstimate"] = newEstimate
        if reduceBy is not None:
            params["reduceBy"] = reduceBy

        data: Dict[str, Any] = {}
        if timeSpent is not None:
            data["timeSpent"] = timeSpent
        if timeSpentSeconds is not None:
            data["timeSpentSeconds"] = timeSpentSeconds
        if comment is not None:
            data["comment"] = comment
        elif user:
            # we log user inside comment as it doesn't always work
            data["comment"] = user

        if started is not None:
            # based on REST Browser it needs: "2014-06-03T08:21:01.273+0000"
            if started.tzinfo is None:
                data["started"] = started.strftime("%Y-%m-%dT%H:%M:%S.000+0000")
            else:
                data["started"] = started.strftime("%Y-%m-%dT%H:%M:%S.000%z")
        if user is not None:
            data["author"] = {
                "name": user,
                "self": self.JIRA_BASE_URL + "/rest/api/latest/user?username=" + user,
                "displayName": user,
                "active": False,
            }
            data["updateAuthor"] = data["author"]
        # report bug to Atlassian: author and updateAuthor parameters are
        # ignored.
        url = self._get_url(f"issue/{issue}/worklog")
        r = self._session.post(url, params=params, data=json.dumps(data))

        return Worklog(self._options, self._session, json_loads(r))

    # Issue links

    @translate_resource_args
    def create_issue_link(
        self,
        type: Union[str, IssueLinkType],
        inwardIssue: str,
        outwardIssue: str,
        comment: Optional[Dict[str, Any]] = None,
    ) -> Response:
        """Create a link between two issues.

        Args:
            type (Union[str,IssueLinkType]): the type of link to create
            inwardIssue: the issue to link from
            outwardIssue: the issue to link to
            comment (Optional[Dict[str, Any]]):  a comment to add to the issues with the link.
              Should be a dict containing ``body`` and ``visibility`` fields: ``body`` being
              the text of the comment and ``visibility`` being a dict containing
              two entries: ``type`` and ``value``. ``type`` is ``role`` (or
              ``group`` if the Jira server has configured comment visibility for
              groups) and ``value`` is the name of the role (or group) to which
              viewing of this comment will be restricted.

        Returns:
            Response
        """
        # let's see if we have the right issue link 'type' and fix it if needed
        issue_link_types = self.issue_link_types()

        if type not in issue_link_types:
            for lt in issue_link_types:
                if lt.outward == type:
                    # we are smart to figure it out what he meant
                    type = lt.name
                    break
                elif lt.inward == type:
                    # so that's the reverse, so we fix the request
                    type = lt.name
                    inwardIssue, outwardIssue = outwardIssue, inwardIssue
                    break

        data = {
            "type": {"name": type},
            "inwardIssue": {"key": inwardIssue},
            "outwardIssue": {"key": outwardIssue},
            "comment": comment,
        }
        url = self._get_url("issueLink")
        return self._session.post(url, data=json.dumps(data))

    def delete_issue_link(self, id: str):
        """Delete a link between two issues.

        Args:
            id (str): ID of the issue link to delete
        """
        url = self._get_url("issueLink") + "/" + id
        return self._session.delete(url)

    def issue_link(self, id: str):
        """Get an issue link Resource from the server.

        Args:
            id (str): ID of the issue link to get
        """
        return self._find_for_resource(IssueLink, id)

    # Issue link types

    def issue_link_types(self, force: bool = False) -> List[IssueLinkType]:
        """Get a list of issue link type Resources from the server.

        Returns:
            List[IssueLinkType]
        """
        if not hasattr(self, "self._cached_issue_link_types") or force:
            r_json = self._get_json("issueLinkType")
            self._cached_issue_link_types = [
                IssueLinkType(self._options, self._session, raw_link_json)
                for raw_link_json in r_json["issueLinkTypes"]
            ]
        return self._cached_issue_link_types

    def issue_link_type(self, id: str) -> IssueLinkType:
        """Get an issue link type Resource from the server.

        Args:
            id (str): ID of the issue link type to get

        Returns:
            IssueLinkType

        """
        return self._find_for_resource(IssueLinkType, id)

    # Issue types

    def issue_types(self) -> List[IssueType]:
        """Get a list of issue type Resources from the server.

        Returns:
            List[IssueType]

        """
        r_json = self._get_json("issuetype")
        issue_types = [
            IssueType(self._options, self._session, raw_type_json)
            for raw_type_json in r_json
        ]
        return issue_types

    def issue_type(self, id: str) -> IssueType:
        """Get an issue type Resource from the server.

        Args:
            id (str): ID of the issue type to get

        Returns:
            IssueType
        """
        return self._find_for_resource(IssueType, id)

    def issue_type_by_name(self, name: str) -> IssueType:
        """
        Args:
            name (str): Name of the issue type

        Returns:
            IssueType
        """
        matching_issue_types = [it for it in self.issue_types() if it.name == name]
        if len(matching_issue_types) == 1:
            return matching_issue_types[0]
        elif len(matching_issue_types) == 0:
            raise KeyError(f"Issue type '{name}' is unknown.")
        else:
            raise KeyError(f"Issue type '{name}' appears more than once.")

    def request_types(self, service_desk: ServiceDesk) -> List[RequestType]:
        """Returns request types supported by a service desk instance.

        Args:
            service_desk (ServiceDesk): The service desk instance.

        Returns:
            List[RequestType]
        """
        if hasattr(service_desk, "id"):
            service_desk = service_desk.id
        url = (
            self.server_url
            + f"/rest/servicedeskapi/servicedesk/{service_desk}/requesttype"
        )
        headers = {"X-ExperimentalApi": "opt-in"}
        r_json = json_loads(self._session.get(url, headers=headers))
        request_types = [
            RequestType(self._options, self._session, raw_type_json)
            for raw_type_json in r_json["values"]
        ]
        return request_types

    def request_type_by_name(self, service_desk: ServiceDesk, name: str):
        request_types = self.request_types(service_desk)
        try:
            request_type = [rt for rt in request_types if rt.name == name][0]
        except IndexError:
            raise KeyError(f"Request type '{name}' is unknown.")
        return request_type

    # User permissions

    # non-resource
    def my_permissions(
        self,
        projectKey: Optional[str] = None,
        projectId: Optional[str] = None,
        issueKey: Optional[str] = None,
        issueId: Optional[str] = None,
    ) -> Dict[str, Dict[str, Dict[str, str]]]:
        """Get a dict of all available permissions on the server.

        Args:
            projectKey (Optional[str]): limit returned permissions to the specified project
            projectId (Optional[str]): limit returned permissions to the specified project
            issueKey (Optional[str]): limit returned permissions to the specified issue
            issueId (Optional[str]): limit returned permissions to the specified issue

        Returns:
            Dict[str, Dict[str, Dict[str, str]]]
        """
        params = {}
        if projectKey is not None:
            params["projectKey"] = projectKey
        if projectId is not None:
            params["projectId"] = projectId
        if issueKey is not None:
            params["issueKey"] = issueKey
        if issueId is not None:
            params["issueId"] = issueId
        return self._get_json("mypermissions", params=params)

    # Priorities

    def priorities(self):
        """Get a list of priority Resources from the server.

        Returns:
            List[Priority]

        """
        r_json = self._get_json("priority")
        priorities = [
            Priority(self._options, self._session, raw_priority_json)
            for raw_priority_json in r_json
        ]
        return priorities

    def priority(self, id: str) -> Priority:
        """Get a priority Resource from the server.

        Args:
            id (str): ID of the priority to get

        Returns:
            Priority

        """
        return self._find_for_resource(Priority, id)

    # Projects

    def projects(self, expand: Optional[str] = None) -> List[Project]:
        """Get a list of project Resources from the server visible to the current authenticated user.

        Args:
            expand (Optional[str]): extra information to fetch for each project
                                    such as projectKeys and description.

        Returns:
            List[Project]

        """
        params = {}
        if expand is not None:
            params["expand"] = expand
        r_json = self._get_json("project", params=params)
        projects = [
            Project(self._options, self._session, raw_project_json)
            for raw_project_json in r_json
        ]
        return projects

    def project(self, id: str, expand: Optional[str] = None) -> Project:
        """Get a project Resource from the server.

        Args:
            id (str): ID or key of the project to get
            expand (Optional[str]): extra information to fetch for the project
                                    such as projectKeys and description.

        Returns:
            Project
        """
        return self._find_for_resource(Project, id, expand=expand)

    # non-resource
    @translate_resource_args
    def project_avatars(self, project: str):
        """Get a dict of all avatars for a project visible to the current authenticated user.

        Args:
            project (str): ID or key of the project to get avatars for
        """
        return self._get_json("project/" + project + "/avatars")

    @translate_resource_args
    def create_temp_project_avatar(
        self,
        project: str,
        filename: str,
        size: int,
        avatar_img: bytes,
        contentType: str = None,
        auto_confirm: bool = False,
    ):
        """Register an image file as a project avatar.

        The avatar created is temporary and must be confirmed before it can be used.

        Avatar images are specified by a filename, size, and file object. By default, the client will attempt to
        autodetect the picture's content type: this mechanism relies on libmagic and will not work out of the box
        on Windows systems (see https://filemagic.readthedocs.io/en/latest/guide.html for details on how to install
        support). The ``contentType`` argument can be used to explicitly set the value (note that Jira will reject any
        type other than the well-known ones for images, e.g. ``image/jpg``, ``image/png``, etc.)

        This method returns a dict of properties that can be used to crop a subarea of a larger image for use. This
        dict should be saved and passed to :py:meth:`confirm_project_avatar` to finish the avatar creation process. If
        you want to cut out the middleman and confirm the avatar with Jira's default cropping, pass the 'auto_confirm'
        argument with a truthy value and :py:meth:`confirm_project_avatar` will be called for you before this method
        returns.

        Args:
            project (str): ID or key of the project to create the avatar in
            filename (str): name of the avatar file
            size (int): size of the avatar file
            avatar_img (bytes): file-like object holding the avatar
            contentType (str): explicit specification for the avatar image's content-type
            auto_confirm (bool): whether to automatically confirm the temporary avatar by calling
              :py:meth:`confirm_project_avatar` with the return value of this method. (Default: False)
        """
        size_from_file = os.path.getsize(filename)
        if size != size_from_file:
            size = size_from_file

        params = {"filename": filename, "size": size}

        headers: Dict[str, Any] = {"X-Atlassian-Token": "no-check"}
        if contentType is not None:
            headers["content-type"] = contentType
        else:
            # try to detect content-type, this may return None
            headers["content-type"] = self._get_mime_type(avatar_img)

        url = self._get_url("project/" + project + "/avatar/temporary")
        r = self._session.post(url, params=params, headers=headers, data=avatar_img)

        cropping_properties: Dict[str, Any] = json_loads(r)
        if auto_confirm:
            return self.confirm_project_avatar(project, cropping_properties)
        else:
            return cropping_properties

    @translate_resource_args
    def confirm_project_avatar(self, project: str, cropping_properties: Dict[str, Any]):
        """Confirm the temporary avatar image previously uploaded with the specified cropping.

        After a successful registry with :py:meth:`create_temp_project_avatar`, use this method to confirm the avatar
        for use. The final avatar can be a subarea of the uploaded image, which is customized with the
        ``cropping_properties``: the return value of :py:meth:`create_temp_project_avatar` should be used for this
        argument.

        Args:
            project (str): ID or key of the project to confirm the avatar in
            cropping_properties (Dict[str,Any]): a dict of cropping properties from :py:meth:`create_temp_project_avatar`
        """
        data = cropping_properties
        url = self._get_url("project/" + project + "/avatar")
        r = self._session.post(url, data=json.dumps(data))

        return json_loads(r)

    @translate_resource_args
    def set_project_avatar(self, project: str, avatar: str):
        """Set a project's avatar.

        Args:
            project (str): ID or key of the project to set the avatar on
            avatar (str): ID of the avatar to set
        """
        self._set_avatar(None, self._get_url("project/" + project + "/avatar"), avatar)

    @translate_resource_args
    def delete_project_avatar(self, project: str, avatar: str) -> Response:
        """Delete a project's avatar.

        Args:
            project (str): ID or key of the project to delete the avatar from
            avatar (str): ID of the avatar to delete
        """
        url = self._get_url("project/" + project + "/avatar/" + avatar)
        return self._session.delete(url)

    @translate_resource_args
    def project_components(self, project: str) -> List[Component]:
        """Get a list of component Resources present on a project.

        Args:
            project (str): ID or key of the project to get components from

        Returns:
            List[Component]
        """
        r_json = self._get_json("project/" + project + "/components")
        components = [
            Component(self._options, self._session, raw_comp_json)
            for raw_comp_json in r_json
        ]
        return components

    @translate_resource_args
    def project_versions(self, project: str) -> List[Version]:
        """Get a list of version Resources present on a project.

        Args:
            project (str): ID or key of the project to get versions from

        Returns:
            List[Version]
        """
        r_json = self._get_json("project/" + project + "/versions")
        versions = [
            Version(self._options, self._session, raw_ver_json)
            for raw_ver_json in r_json
        ]
        return versions

    @translate_resource_args
    def get_project_version_by_name(
        self, project: str, version_name: str
    ) -> Optional[Version]:
        """Get a version Resource by its name present on a project.

        Args:
            project (str): ID or key of the project to get versions from
            version_name (str): name of the version to search for

        Returns:
            Optional[Version]
        """
        versions: List[Version] = self.project_versions(project)
        for version in versions:
            if version.name == version_name:
                return version
        return None

    @translate_resource_args
    def rename_version(self, project: str, old_name: str, new_name: str) -> None:
        """Rename a version Resource on a project.

        Args:
            project (str): ID or key of the project to get versions from
            old_name (str): old name of the version to rename
            new_name (str): new name of the version to rename

        Returns:
            None
        """
        version = self.get_project_version_by_name(project, old_name)
        if version:
            version.update(name=new_name)

    # non-resource
    @translate_resource_args
    def project_roles(self, project: str) -> Dict[str, Dict[str, str]]:
        """Get a dict of role names to resource locations for a project.

        Args:
            project (str): ID or key of the project to get roles from
        """
        path = "project/" + project + "/role"
        _rolesdict: Dict[str, str] = self._get_json(path)
        rolesdict: Dict[str, Dict[str, str]] = {}

        for k, v in _rolesdict.items():
            tmp: Dict[str, str] = {}
            tmp["id"] = v.split("/")[-1]
            tmp["url"] = v
            rolesdict[k] = tmp
        return rolesdict
        # TODO(ssbarnea): return a list of Roles()

    @translate_resource_args
    def project_role(self, project: str, id: str) -> Role:
        """Get a role Resource.

        Args:
            project (str): ID or key of the project to get the role from
            id (str): ID of the role to get
        """
        if isinstance(id, Number):
            id = f"{id}"
        return self._find_for_resource(Role, (project, id))

    # Resolutions

    def resolutions(self) -> List[Resolution]:
        """Get a list of resolution Resources from the server.

        Returns:
            List[Resolution]

        """
        r_json = self._get_json("resolution")
        resolutions = [
            Resolution(self._options, self._session, raw_res_json)
            for raw_res_json in r_json
        ]
        return resolutions

    def resolution(self, id: str) -> Resolution:
        """Get a resolution Resource from the server.

        Args:
            id (str): ID of the resolution to get

        Returns:
            Resolution
        """
        return self._find_for_resource(Resolution, id)

    # Search

    def search_issues(
        self,
        jql_str: str,
        startAt: int = 0,
        maxResults: int = 50,
        validate_query: bool = True,
        fields: Optional[Union[str, List[str]]] = None,
        expand: Optional[str] = None,
        json_result: bool = False,
    ) -> Union[List[Dict[str, Any]], ResultList[Issue]]:
        """Get a :class:`~jira.client.ResultList` of issue Resources matching a JQL search string.

        Args:
            jql_str (str): The JQL search string.
            startAt (int): Index of the first issue to return. (Default: 0)
            maxResults (int): Maximum number of issues to return. Total number of results
              is available in the ``total`` attribute of the returned :class:`~jira.client.ResultList`.
              If maxResults evaluates as False, it will try to get all issues in batches. (Default: 50)
            validate_query (bool): Whether or not the query should be validated. (Default: True)
            fields (Optional[Union[str, List[str]]]): comma-separated string or list of issue fields to include in the results.
              Default is to include all fields.
            expand (Optional[str]): extra information to fetch inside each resource
            json_result (bool): JSON response will be returned when this parameter is set to True.
              Otherwise, :class:`~jira.client.ResultList` will be returned.

        Returns:
            Union[Dict,ResultList]: Dict if ``json_result=True``

        """
        if isinstance(fields, str):
            fields = fields.split(",")
        else:
            fields = list(fields or [])

        # this will translate JQL field names to REST API Name
        # most people do know the JQL names so this will help them use the API easier
        untranslate = {}  # use to add friendly aliases when we get the results back
        if self._fields:
            for i, field in enumerate(fields):
                if field in self._fields:
                    untranslate[self._fields[field]] = fields[i]
                    fields[i] = self._fields[field]

        search_params = {
            "jql": jql_str,
            "startAt": startAt,
            "validateQuery": validate_query,
            "fields": fields,
            "expand": expand,
        }
        if json_result:
            search_params["maxResults"] = maxResults
            if not maxResults:
                warnings.warn(
                    "All issues cannot be fetched at once, when json_result parameter is set",
                    Warning,
                )
            r_json: List[Dict[str, Any]] = self._get_json(
                "search", params=search_params
            )
            return r_json

        issues = self._fetch_pages(
            Issue, "issues", "search", startAt, maxResults, search_params
        )

        if untranslate:
            iss: Issue
            for iss in issues:
                for k, v in untranslate.items():
                    if iss.raw:
                        if k in iss.raw.get("fields", {}):
                            iss.raw["fields"][v] = iss.raw["fields"][k]

        return issues

    # Security levels
    def security_level(self, id: str) -> SecurityLevel:
        """Get a security level Resource.

        Args:
            id (str): ID of the security level to get
        """
        return self._find_for_resource(SecurityLevel, id)

    # Server info

    # non-resource
    def server_info(self) -> Dict[str, Any]:
        """Get a dict of server information for this Jira instance.

        Returns:
            Dict[str, Any]
        """
        retry = 0
        j = self._get_json("serverInfo")
        while not j and retry < 3:
            self.log.warning(
                "Bug https://jira.atlassian.com/browse/JRA-59676 trying again..."
            )
            retry += 1
            j = self._get_json("serverInfo")
        return j

    def myself(self) -> Dict[str, Any]:
        """Get a dict of server information for this Jira instance."""
        return self._get_json("myself")

    # Status

    def statuses(self) -> List[Status]:
        """Get a list of status Resources from the server.

        Returns:
            List[Status]
        """
        r_json = self._get_json("status")
        statuses = [
            Status(self._options, self._session, raw_stat_json)
            for raw_stat_json in r_json
        ]
        return statuses

    def status(self, id: str) -> Status:
        """Get a status Resource from the server.

        Args:
            id (str): ID of the status resource to get

        Returns:
            Status
        """
        return self._find_for_resource(Status, id)

    # Category

    def statuscategories(self) -> List[StatusCategory]:
        """Get a list of status category Resources from the server.

        Returns:
            List[StatusCategory]
        """
        r_json = self._get_json("statuscategory")
        statuscategories = [
            StatusCategory(self._options, self._session, raw_stat_json)
            for raw_stat_json in r_json
        ]
        return statuscategories

    def statuscategory(self, id: int) -> StatusCategory:
        """Get a status category Resource from the server.

        Args:
            id (int): ID of the status category resource to get

        Returns:
            StatusCategory

        """
        return self._find_for_resource(StatusCategory, id)

    # Users

    def user(self, id: str, expand: Optional[Any] = None) -> User:
        """Get a user Resource from the server.

        Args:
            id (str): ID of the user to get
            expand (Optional[Any]): Extra information to fetch inside each resource

        Returns:
            User
        """
        user = User(self._options, self._session)
        params = {}
        if expand is not None:
            params["expand"] = expand
        user.find(id, params=params)
        return user

    def search_assignable_users_for_projects(
<<<<<<< HEAD
        self, query, projectKeys, startAt=0, maxResults=50
    ):
        """Get a list of user Resources that match the search string and can be assigned issues for projects.

        :param query: A string to match users against
        :type query: str
        :param projectKeys: Comma-separated list of project keys to check for issue assignment permissions
        :type projectKeys: str
        :param startAt: Index of the first user to return (Default: 0)
        :type startAt: int
        :param maxResults: Maximum number of users to return.
                If maxResults evaluates as False, it will try to get all users in batches. (Default: 50)
        :type maxResults: int
=======
        self, username: str, projectKeys: str, startAt: int = 0, maxResults: int = 50
    ) -> ResultList:
        """Get a list of user Resources that match the search string and can be assigned issues for projects.

        Args:
            username (str): A string to match usernames against
            projectKeys (str): Comma-separated list of project keys to check for issue assignment permissions
            startAt (int): Index of the first user to return (Default: 0)
            maxResults (int): Maximum number of users to return.
              If maxResults evaluates as False, it will try to get all users in batches. (Default: 50)
>>>>>>> a8bae1fc

        Returns:
            ResultList

        """
        params = {"query": query, "projectKeys": projectKeys}
        return self._fetch_pages(
            User,
            None,
            "user/assignable/multiProjectSearch",
            startAt,
            maxResults,
            params,
        )

    def search_assignable_users_for_issues(
        self,
        username: Optional[str] = None,
        project: Optional[str] = None,
        issueKey: Optional[str] = None,
        expand: Optional[Any] = None,
        startAt: int = 0,
        maxResults: int = 50,
        query: Optional[str] = None,
    ):
        """Get a list of user Resources that match the search string for assigning or creating issues.
        "username" query parameter is deprecated in Jira Cloud; the expected parameter now is "query", which can just be
        the full email again. But the "user" parameter is kept for backwards compatibility, i.e. Jira Server/Data Center.

        This method is intended to find users that are eligible to create issues in a project or be assigned
        to an existing issue. When searching for eligible creators, specify a project. When searching for eligible
        assignees, specify an issue key.

        Args:
            username (Optional[str]): A string to match usernames against
            project (Optional[str]): Filter returned users by permission in this project
              (expected if a result will be used to create an issue)
            issueKey (Optional[str]): Filter returned users by this issue
              (expected if a result will be used to edit this issue)
            expand (Optional[Any]): Extra information to fetch inside each resource
            startAt (int): Index of the first user to return (Default: 0)
            maxResults (int): maximum number of users to return.
              If maxResults evaluates as False, it will try to get all items in batches. (Default: 50)
            query (Optional[str]): Search term. It can just be the email.

        Returns:
            ResultList
        """
        if username is not None:
            params = {"username": username}
        if query is not None:
            params = {"query": query}
        if project is not None:
            params["project"] = project
        if issueKey is not None:
            params["issueKey"] = issueKey
        if expand is not None:
            params["expand"] = expand

        if not username and not query:
            raise ValueError(
                "Either 'username' or 'query' arguments must be specified."
            )

        return self._fetch_pages(
            User, None, "user/assignable/search", startAt, maxResults, params
        )

    # non-resource
    def user_avatars(self, username: str) -> Dict[str, Any]:
        """Get a dict of avatars for the specified user.

        Args:
            username (str): the username to get avatars for
        """
        return self._get_json("user/avatars", params={"username": username})

    def create_temp_user_avatar(
        self,
        user: str,
        filename: str,
        size: int,
        avatar_img: bytes,
        contentType: Any = None,
        auto_confirm: bool = False,
    ):
        """Register an image file as a user avatar.

        The avatar created is temporary and must be confirmed before it can
        be used.

        Avatar images are specified by a filename, size, and file object. By default, the client will attempt to
        autodetect the picture's content type: this mechanism relies on ``libmagic`` and will not work out of the box
        on Windows systems (see http://filemagic.readthedocs.org/en/latest/guide.html for details on how to install
        support). The ``contentType`` argument can be used to explicitly set the value (note that Jira will reject any
        type other than the well-known ones for images, e.g. ``image/jpg``, ``image/png``, etc.)

        This method returns a dict of properties that can be used to crop a subarea of a larger image for use. This
        dict should be saved and passed to :py:meth:`confirm_user_avatar` to finish the avatar creation process. If you
        want to cut out the middleman and confirm the avatar with Jira's default cropping, pass the ``auto_confirm``
        argument with a truthy value and :py:meth:`confirm_user_avatar` will be called for you before this method
        returns.

        Args:
            user (str): User to register the avatar for
            filename (str): name of the avatar file
            size (int): size of the avatar file
            avatar_img (bytes): file-like object containing the avatar
            contentType (Optional[Any]): explicit specification for the avatar image's content-type
            auto_confirm (bool): whether to automatically confirm the temporary avatar by calling
              :py:meth:`confirm_user_avatar` with the return value of this method. (Default: False)

        """
        size_from_file = os.path.getsize(filename)
        if size != size_from_file:
            size = size_from_file

        # remove path from filename
        filename = os.path.split(filename)[1]

        params = {"username": user, "filename": filename, "size": size}

        headers: Dict[str, Any]
        headers = {"X-Atlassian-Token": "no-check"}
        if contentType is not None:
            headers["content-type"] = contentType
        else:
            # try to detect content-type, this may return None
            headers["content-type"] = self._get_mime_type(avatar_img)

        url = self._get_url("user/avatar/temporary")
        r = self._session.post(url, params=params, headers=headers, data=avatar_img)

        cropping_properties: Dict[str, Any] = json_loads(r)
        if auto_confirm:
            return self.confirm_user_avatar(user, cropping_properties)
        else:
            return cropping_properties

    def confirm_user_avatar(self, user: str, cropping_properties: Dict[str, Any]):
        """Confirm the temporary avatar image previously uploaded with the specified cropping.

        After a successful registry with :py:meth:`create_temp_user_avatar`, use this method to confirm the avatar for
        use. The final avatar can be a subarea of the uploaded image, which is customized with the
        ``cropping_properties``: the return value of :py:meth:`create_temp_user_avatar` should be used for this
        argument.

        Args:
            user (str): the user to confirm the avatar for
            cropping_properties (Dict[str,Any]): a dict of cropping properties from :py:meth:`create_temp_user_avatar`
        """
        data = cropping_properties
        url = self._get_url("user/avatar")
        r = self._session.post(url, params={"username": user}, data=json.dumps(data))

        return json_loads(r)

    def set_user_avatar(self, username: str, avatar: str) -> Response:
        """Set a user's avatar.

        Args:
            username (str): the user to set the avatar for
            avatar (str): ID of the avatar to set
        """
        return self._set_avatar(
            {"username": username}, self._get_url("user/avatar"), avatar
        )

    def delete_user_avatar(self, username: str, avatar: str):
        """Delete a user's avatar.

        Args:
            username (str): the user to delete the avatar from
            avatar (str): ID of the avatar to remove
        """
        params = {"username": username}
        url = self._get_url("user/avatar/" + avatar)
        return self._session.delete(url, params=params)

    def search_users(
        self,
        user: Optional[str] = None,
        startAt: int = 0,
        maxResults: int = 50,
        includeActive: bool = True,
        includeInactive: bool = False,
        query: Optional[str] = None,
    ) -> ResultList[User]:
        """Get a list of user Resources that match the specified search string.
        "username" query parameter is deprecated in Jira Cloud; the expected parameter now is "query", which can just be the full
        email again. But the "user" parameter is kept for backwards compatibility, i.e. Jira Server/Data Center.

        Args:
            user (Optional[str]): a string to match usernames, name or email against.
            startAt (int): index of the first user to return.
            maxResults (int): maximum number of users to return.
              If maxResults evaluates as False, it will try to get all items in batches.
            includeActive (bool): If true, then active users are included in the results. (Default: True)
            includeInactive (bool): If true, then inactive users are included in the results. (Default: False)
            query (Optional[str]): Search term. It can just be the email.

        Returns:
            ResultList[User]
        """
        if not user and not query:
            raise ValueError("Either 'user' or 'query' arguments must be specified.")

        params = {
            "username": user,
            "query": query,
            "includeActive": includeActive,
            "includeInactive": includeInactive,
        }

        return self._fetch_pages(User, None, "user/search", startAt, maxResults, params)

    def search_allowed_users_for_issue(
        self,
        user: str,
        issueKey: str = None,
        projectKey: str = None,
        startAt: int = 0,
        maxResults: int = 50,
    ) -> ResultList:
        """Get a list of user Resources that match a username string and have browse permission for the issue or project.

        Args:
            user (str): a string to match usernames against.
            issueKey (Optional[str]): find users with browse permission for this issue.
            projectKey (Optional[str]): find users with browse permission for this project.
            startAt (int): index of the first user to return. (Default: 0)
            maxResults (int): maximum number of users to return.
              If maxResults evaluates as False, it will try to get all items in batches. (Default: 50)

        Returns:
            ResultList
        """
        params = {"username": user}
        if issueKey is not None:
            params["issueKey"] = issueKey
        if projectKey is not None:
            params["projectKey"] = projectKey
        return self._fetch_pages(
            User, None, "user/viewissue/search", startAt, maxResults, params
        )

    # Versions

    @translate_resource_args
    def create_version(
        self,
        name: str,
        project: str,
        description: str = None,
        releaseDate: Any = None,
        startDate: Any = None,
        archived: bool = False,
        released: bool = False,
    ) -> Version:
        """Create a version in a project and return a Resource for it.

        Args:
            name (str): name of the version to create
            project (str): key of the project to create the version in
            description (str): a description of the version
            releaseDate (Optional[Any]): the release date assigned to the version
            startDate (Optional[Any]): The start date for the version
            archived (bool): Denotes whether a version should be archived. (Default: False)
            released (bool): Denotes whether a version is released. (Default: False)

        Returns:
            Version
        """
        data = {
            "name": name,
            "project": project,
            "archived": archived,
            "released": released,
        }
        if description is not None:
            data["description"] = description
        if releaseDate is not None:
            data["releaseDate"] = releaseDate
        if startDate is not None:
            data["startDate"] = startDate

        url = self._get_url("version")
        r = self._session.post(url, data=json.dumps(data))

        time.sleep(1)
        version = Version(self._options, self._session, raw=json_loads(r))
        return version

    def move_version(self, id: str, after: str = None, position: str = None) -> Version:
        """Move a version within a project's ordered version list and return a new version Resource for it.

        One, but not both, of ``after`` and ``position`` must be specified.

        Args:
            id (str): ID of the version to move
            after (str): the self attribute of a version to place the specified version after (that is, higher in the list)
            position (Optional[str]): the absolute position to move this version to:
              must be one of ``First``, ``Last``, ``Earlier``, or ``Later``

        Returns:
            Version
        """
        data = {}
        if after is not None:
            data["after"] = after
        elif position is not None:
            data["position"] = position

        url = self._get_url("version/" + id + "/move")
        r = self._session.post(url, data=json.dumps(data))

        version = Version(self._options, self._session, raw=json_loads(r))
        return version

    def version(self, id: str, expand: Any = None) -> Version:
        """Get a version Resource.

        Args:
            id (str): ID of the version to get
            expand (Optional[Any]): extra information to fetch inside each resource

        Returns:
            Version
        """
        version = Version(self._options, self._session)
        params = {}
        if expand is not None:
            params["expand"] = expand
        version.find(id, params=params)
        return version

    def version_count_related_issues(self, id: str):
        """Get a dict of the counts of issues fixed and affected by a version.

        Args:
            id (str): the version to count issues for
        """
        r_json: Dict[str, Any] = self._get_json("version/" + id + "/relatedIssueCounts")
        del r_json["self"]  # this isn't really an addressable resource
        return r_json

    def version_count_unresolved_issues(self, id: str):
        """Get the number of unresolved issues for a version.

        Args:
            id (str): ID of the version to count issues for
        """
        r_json: Dict[str, Any] = self._get_json(
            "version/" + id + "/unresolvedIssueCount"
        )
        return r_json["issuesUnresolvedCount"]

    # Session authentication

    def session(self) -> User:
        """Get a dict of the current authenticated user's session information.

        Returns:
            User
        """
        url = "{server}{auth_url}".format(**self._options)
        r = self._session.get(url)

        user = User(self._options, self._session, json_loads(r))
        return user

    def kill_session(self) -> Response:
        """Destroy the session of the current authenticated user."""
        url = self.server_url + "/rest/auth/latest/session"
        return self._session.delete(url)

    # Websudo
    def kill_websudo(self) -> Optional[Response]:
        """Destroy the user's current WebSudo session.

        Works only for non-cloud deployments, for others does nothing.

        Returns:
            Optional[Response]
        """
        if not self._is_cloud:
            url = self.server_url + "/rest/auth/1/websudo"
            return self._session.delete(url)
        return None

    # Utilities
    def _create_http_basic_session(
        self,
        username: str,
        password: str,
        timeout: Optional[Union[Union[float, int], Tuple[float, float]]] = None,
    ):
        """Creates a basic http session.

        Args:
            username (str): Username for the session
            password (str): Password for the username
            timeout (Optional[int]): If set determines the timeout period for the Session.

        Returns:
            ResilientSession
        """
        verify = bool(self._options["verify"])
        self._session = ResilientSession(timeout=timeout)
        self._session.verify = verify
        self._session.auth = (username, password)
        client_cert: Tuple[str, str] = self._options["client_cert"]  # to help mypy
        self._session.cert = client_cert

    def _create_oauth_session(
        self, oauth, timeout: Optional[Union[Union[float, int], Tuple[float, float]]]
    ):
        verify = bool(self._options["verify"])

        from oauthlib.oauth1 import SIGNATURE_RSA
        from requests_oauthlib import OAuth1

        oauth_instance = OAuth1(
            oauth["consumer_key"],
            rsa_key=oauth["key_cert"],
            signature_method=SIGNATURE_RSA,
            resource_owner_key=oauth["access_token"],
            resource_owner_secret=oauth["access_token_secret"],
        )
        self._session = ResilientSession(timeout)
        self._session.verify = verify
        self._session.auth = oauth_instance

    def _create_kerberos_session(
        self,
        timeout: Optional[Union[Union[float, int], Tuple[float, float]]],
        kerberos_options=None,
    ):
        verify = bool(self._options["verify"])
        if kerberos_options is None:
            kerberos_options = {}

        from requests_kerberos import DISABLED, OPTIONAL, HTTPKerberosAuth

        if kerberos_options.get("mutual_authentication", "OPTIONAL") == "OPTIONAL":
            mutual_authentication = OPTIONAL
        elif kerberos_options.get("mutual_authentication") == "DISABLED":
            mutual_authentication = DISABLED
        else:
            raise ValueError(
                "Unknown value for mutual_authentication: %s"
                % kerberos_options["mutual_authentication"]
            )

        self._session = ResilientSession(timeout=timeout)
        self._session.verify = verify
        self._session.auth = HTTPKerberosAuth(
            mutual_authentication=mutual_authentication
        )

    @staticmethod
    def _timestamp(dt: datetime.timedelta = None):
        t = datetime.datetime.utcnow()
        if dt is not None:
            t += dt
        return calendar.timegm(t.timetuple())

    def _create_jwt_session(
        self, jwt, timeout: Optional[Union[Union[float, int], Tuple[float, float]]]
    ):
        try:
            jwt_auth = JWTAuth(jwt["secret"], alg="HS256")
        except NameError as e:
            self.log.error("JWT authentication requires requests_jwt")
            raise e
        jwt_auth.set_header_format("JWT %s")

        jwt_auth.add_field("iat", lambda req: JIRA._timestamp())
        jwt_auth.add_field(
            "exp", lambda req: JIRA._timestamp(datetime.timedelta(minutes=3))
        )
        jwt_auth.add_field("qsh", QshGenerator(self._options["context_path"]))
        for f in jwt["payload"].items():
            jwt_auth.add_field(f[0], f[1])
        self._session = ResilientSession(timeout=timeout)
        self._session.verify = bool(self._options["verify"])
        self._session.auth = jwt_auth

    def _set_avatar(self, params, url, avatar):
        data = {"id": avatar}
        return self._session.put(url, params=params, data=json.dumps(data))

    def _get_url(self, path: str, base: str = JIRA_BASE_URL) -> str:
        """Returns the full url based on Jira base url and the path provided.
        Using the API version specified during the __init__.

        Args:
            path (str): The subpath desired.
            base (Optional[str]): The base url which should be prepended to the path

        Returns:
            str: Fully qualified URL
        """
        options = self._options.copy()
        options.update({"path": path})
        return base.format(**options)

    def _get_latest_url(self, path: str, base: str = JIRA_BASE_URL) -> str:
        """Returns the full url based on Jira base url and the path provided.
        Using the latest API endpoint.

        Args:
            path (str): The subpath desired.
            base (Optional[str]): The base url which should be prepended to the path

        Returns:
            str: Fully qualified URL
        """
        options = self._options.copy()
        options.update({"path": path, "rest_api_version": "latest"})
        return base.format(**options)

    def _get_json(
        self, path: str, params: Dict[str, Any] = None, base: str = JIRA_BASE_URL
    ):
        """Get the json for a given path and params.

        Args:
            path (str): The subpath required
            params (Optional[Dict[str, Any]]): Parameters to filter the json query.
            base (Optional[str]): The Base Jira URL, defaults to the instance base.

        Returns:
            Union[Dict[str, Any], List[Dict[str, str]]]

        """
        url = self._get_url(path, base)
        r = self._session.get(url, params=params)
        try:
            r_json = json_loads(r)
        except ValueError as e:
            self.log.error(f"{e}\n{r.text if r else r}")
            raise e
        return r_json

    def _find_for_resource(
        self, resource_cls: Any, ids: Union[Tuple[str, str], int, str], expand=None
    ) -> Any:
        """Uses the find method of the provided Resource class

        Args:
            resource_cls (Any): Any instance of :py:class`Resource`
            ids (Union[Tuple[str, str], int, str]): The arguments to the Resource's ``find()``
            expand ([type], optional): The value for the expand property in the Resource's
              ``find()`` params. Defaults to None.

        Raises:
            JIRAError: If the Resource cannot be found

        Returns:
            Any: A class of the same type as ``resource_cls``
        """
        resource = resource_cls(self._options, self._session)
        params = {}
        if expand is not None:
            params["expand"] = expand
        resource.find(id=ids, params=params)
        if not resource:
            raise JIRAError("Unable to find resource %s(%s)", resource_cls, str(ids))
        return resource

    def _try_magic(self):
        try:
            import weakref

            import magic
        except ImportError:
            self._magic = None
        else:
            try:
                _magic = magic.Magic(flags=magic.MAGIC_MIME_TYPE)

                def cleanup(x):
                    _magic.close()

                self._magic_weakref = weakref.ref(self, cleanup)
                self._magic = _magic
            except TypeError:
                self._magic = None
            except AttributeError:
                self._magic = None

    def _get_mime_type(self, buff: bytes) -> Optional[str]:
        """Get the MIME type for a given stream of bytes

        Args:
            buff (bytes): Stream of bytes

        Returns:
            Optional[str]: the MIME type

        """
        if self._magic is not None:
            return self._magic.id_buffer(buff)
        else:
            try:
                return mimetypes.guess_type("f." + str(imghdr.what(0, buff)))[0]
            except (IOError, TypeError):
                self.log.warning(
                    "Couldn't detect content type of avatar image"
                    ". Specify the 'contentType' parameter explicitly."
                )
                return None

    def rename_user(self, old_user: str, new_user: str):
        """Rename a Jira user.

        Args:
            old_user (str): Old username login
            new_user (str): New username login

        """
        if self._version > (6, 0, 0):
            url = self._get_latest_url("user")
            payload = {"name": new_user}
            params = {"username": old_user}

            # raw displayName
            self.log.debug(f"renaming {self.user(old_user).emailAddress}")

            r = self._session.put(url, params=params, data=json.dumps(payload))
            raise_on_error(r)
        else:
            raise NotImplementedError(
                "Support for renaming users in Jira " "< 6.0.0 has been removed."
            )

    def delete_user(self, username: str) -> bool:
        """Deletes a Jira User.

        Args:
            username (str): Username to delete

        Returns:
            bool: Success of user deletion

        """

        url = self._get_latest_url(f"user/?username={username}")

        r = self._session.delete(url)
        if 200 <= r.status_code <= 299:
            return True
        else:
            self.log.error(r.status_code)
            return False

    def deactivate_user(self, username: str) -> Union[str, int]:
        """Disable/deactivate the user.

        Args:
            username (str): User to be deactivated.

        Returns:
            Union[str, int]
        """
        if self._is_cloud:
            # Disabling users now needs cookie auth in the Cloud - see https://jira.atlassian.com/browse/ID-6230
            if "authCookie" not in vars(self):
                user = self.session()
                if user.raw is None:
                    raise JIRAError("Can not log in!")
                self.authCookie = "%s=%s" % (
                    user.raw["session"]["name"],
                    user.raw["session"]["value"],
                )
            url = (
                self._options["server"]
                + f"/admin/rest/um/1/user/deactivate?username={username}"
            )
            # We can't use our existing session here - this endpoint is fragile and objects to extra headers
            try:
                r = requests.post(
                    url,
                    headers={
                        "Cookie": self.authCookie,
                        "Content-Type": "application/json",
                    },
                    proxies=self._session.proxies,
                    data={},
                )
                if r.status_code == 200:
                    return True
                else:
                    self.log.warning(
                        f"Got response from deactivating {username}: {r.status_code}"
                    )
                    return r.status_code
            except Exception as e:
                self.log.error(f"Error Deactivating {username}: {e}")
                raise JIRAError(f"Error Deactivating {username}: {e}")
        else:
            url = self.server_url + "/secure/admin/user/EditUser.jspa"
            self._options["headers"][
                "Content-Type"
            ] = "application/x-www-form-urlencoded; charset=UTF-8"
            user = self.user(username)
            userInfo = {
                "inline": "true",
                "decorator": "dialog",
                "username": user.name,
                "fullName": user.displayName,
                "email": user.emailAddress,
                "editName": user.name,
            }
            try:
                r = self._session.post(
                    url, headers=self._options["headers"], data=userInfo
                )
                if r.status_code == 200:
                    return True
                else:
                    self.log.warning(
                        f"Got response from deactivating {username}: {r.status_code}"
                    )
                    return r.status_code
            except Exception as e:
                self.log.error(f"Error Deactivating {username}: {e}")
                raise JIRAError(f"Error Deactivating {username}: {e}")

    def reindex(self, force: bool = False, background: bool = True) -> bool:
        """Start jira re-indexing. Returns True if reindexing is in progress or not needed, or False.

        If you call reindex() without any parameters it will perform a background reindex only if Jira thinks it should do it.

        Args:
            force (bool): reindex even if Jira doesn't say this is needed, False by default.
            background (bool): reindex in background, slower but does not impact the users, defaults to True.

        Returns:
            bool: Returns True if reindexing is in progress or not needed, or False.
        """
        # /secure/admin/IndexAdmin.jspa
        # /secure/admin/jira/IndexProgress.jspa?taskId=1
        if background:
            indexingStrategy = "background"
        else:
            indexingStrategy = "stoptheworld"

        url = self.server_url + "/secure/admin/jira/IndexReIndex.jspa"

        r = self._session.get(url, headers=self._options["headers"])
        if r.status_code == 503:
            # self.log.warning("Jira returned 503, this could mean that a full reindex is in progress.")
            return 503  # type: ignore # FIXME: is this a bug?

        if (
            not r.text.find("To perform the re-index now, please go to the")
            and force is False
        ):
            return True

        if r.text.find("All issues are being re-indexed"):
            self.log.warning("Jira re-indexing is already running.")
            return True  # still reindexing is considered still a success

        if r.text.find("To perform the re-index now, please go to the") or force:
            r = self._session.post(
                url,
                headers=self._options["headers"],
                params={"indexingStrategy": indexingStrategy, "reindex": "Re-Index"},
            )
            if r.text.find("All issues are being re-indexed") != -1:
                return True

        self.log.error("Failed to reindex jira, probably a bug.")
        return False

    def backup(self, filename: str = "backup.zip", attachments: bool = False):
        """Will call jira export to backup as zipped xml. Returning with success does not mean that the backup process finished."""
        payload: Any  # _session.post is pretty open
        if self._is_cloud:
            url = self.server_url + "/rest/backup/1/export/runbackup"
            payload = json.dumps({"cbAttachments": attachments})
            self._options["headers"]["X-Requested-With"] = "XMLHttpRequest"
        else:
            url = self.server_url + "/secure/admin/XmlBackup.jspa"
            payload = {"filename": filename}
        try:
            r = self._session.post(url, headers=self._options["headers"], data=payload)
            if r.status_code == 200:
                return True
            else:
                self.log.warning(f"Got {r.status_code} response from calling backup.")
                return r.status_code
        except Exception as e:
            self.log.error("I see %s", e)

    def backup_progress(self):
        """Return status of cloud backup as a dict.

        Is there a way to get progress for Server version?
        """
        epoch_time = int(time.time() * 1000)
        if self._is_cloud:
            url = self.server_url + "/rest/obm/1.0/getprogress?_=%i" % epoch_time
        else:
            self.log.warning("This functionality is not available in Server version")
            return None
        r = self._session.get(url, headers=self._options["headers"])
        # This is weird.  I used to get xml, but now I'm getting json
        try:
            return json.loads(r.text)
        except Exception:
            import defusedxml.ElementTree as etree

            progress = {}
            try:
                root = etree.fromstring(r.text)
            except etree.ParseError as pe:
                self.log.warning(
                    "Unable to find backup info.  You probably need to initiate a new backup. %s"
                    % pe
                )
                return None
            for k in root.keys():
                progress[k] = root.get(k)
            return progress

    def backup_complete(self) -> Optional[bool]:
        """Return boolean based on 'alternativePercentage' and 'size' returned from backup_progress (cloud only)."""
        if not self._is_cloud:
            self.log.warning("This functionality is not available in Server version")
            return None
        status = self.backup_progress()
        perc_search = re.search(r"\s([0-9]*)\s", status["alternativePercentage"])
        perc_complete = int(
            perc_search.group(1)  # type: ignore # ignore that re.search can return None
        )
        file_size = int(status["size"])
        return perc_complete >= 100 and file_size > 0

    def backup_download(self, filename: str = None):
        """Download backup file from WebDAV (cloud only)."""
        if not self._is_cloud:
            self.log.warning("This functionality is not available in Server version")
            return None
        remote_file = self.backup_progress()["fileName"]
        local_file = filename or remote_file
        url = self.server_url + "/webdav/backupmanager/" + remote_file
        try:
            self.log.debug(f"Writing file to {local_file}")
            with open(local_file, "wb") as file:
                try:
                    resp = self._session.get(
                        url, headers=self._options["headers"], stream=True
                    )
                except Exception:
                    raise JIRAError()
                if not resp.ok:
                    self.log.error(f"Something went wrong with download: {resp.text}")
                    raise JIRAError(resp.text)
                for block in resp.iter_content(1024):
                    file.write(block)
        except JIRAError as je:
            self.log.error(f"Unable to access remote backup file: {je}")
        except IOError as ioe:
            self.log.error(ioe)
        return None

    def current_user(self, field: str = "key") -> str:
        """Returns the username or emailAddress of the current user. For anonymous
        users it will return a value that evaluates as False.

        Returns:
            str
        """
        if not hasattr(self, "_myself"):

            url = self._get_url("myself")
            r = self._session.get(url, headers=self._options["headers"])

            r_json: Dict[str, str] = json_loads(r)
            self._myself = r_json

        return self._myself[field]

    def delete_project(self, pid: Union[str, Project]) -> Optional[bool]:
        """Delete project from Jira.

        Args:
            pid (Union[str, Project]): Jira projectID or Project or slug

        Raises:
            JIRAError:  If project not found or not enough permissions
            ValueError: If pid parameter is not Project, slug or ProjectID

        Returns:
            bool: True if project was deleted
        """
        # allows us to call it with Project objects
        if isinstance(pid, Project) and hasattr(pid, "id"):
            pid = str(pid.id)

        url = self._get_url(f"project/{pid}")
        r = self._session.delete(url)
        if r.status_code == 403:
            raise JIRAError("Not enough permissions to delete project")
        if r.status_code == 404:
            raise JIRAError("Project not found in Jira")
        return r.ok

    def _gain_sudo_session(self, options, destination):
        url = self.server_url + "/secure/admin/WebSudoAuthenticate.jspa"

        if not self._session.auth:
            self._session.auth = get_netrc_auth(url)

        payload = {
            "webSudoPassword": self._session.auth[1],
            "webSudoDestination": destination,
            "webSudoIsPost": "true",
        }

        payload.update(options)

        return self._session.post(
            url,
            headers=CaseInsensitiveDict(
                {"content-type": "application/x-www-form-urlencoded"}
            ),
            data=payload,
        )

    @lru_cache(maxsize=None)
    def templates(self) -> Dict:

        url = self.server_url + "/rest/project-templates/latest/templates"

        r = self._session.get(url)
        data: Dict[str, Any] = json_loads(r)

        templates = {}
        if "projectTemplatesGroupedByType" in data:
            for group in data["projectTemplatesGroupedByType"]:
                for t in group["projectTemplates"]:
                    templates[t["name"]] = t
        # pprint(templates.keys())
        return templates

    @lru_cache(maxsize=None)
    def permissionschemes(self):

        url = self._get_url("permissionscheme")

        r = self._session.get(url)
        data: Dict[str, Any] = json_loads(r)

        return data["permissionSchemes"]

    @lru_cache(maxsize=None)
    def issuesecurityschemes(self):

        url = self._get_url("issuesecurityschemes")

        r = self._session.get(url)
        data: Dict[str, Any] = json_loads(r)

        return data["issueSecuritySchemes"]

    @lru_cache(maxsize=None)
    def projectcategories(self):

        url = self._get_url("projectCategory")

        r = self._session.get(url)
        data = json_loads(r)

        return data

    @lru_cache(maxsize=None)
    def avatars(self, entity="project"):

        url = self._get_url(f"avatar/{entity}/system")

        r = self._session.get(url)
        data: Dict[str, Any] = json_loads(r)

        return data["system"]

    @lru_cache(maxsize=None)
    def notificationschemes(self):
        # TODO(ssbarnea): implement pagination support
        url = self._get_url("notificationscheme")

        r = self._session.get(url)
        data: Dict[str, Any] = json_loads(r)
        return data["values"]

    @lru_cache(maxsize=None)
    def screens(self):
        # TODO(ssbarnea): implement pagination support
        url = self._get_url("screens")

        r = self._session.get(url)
        data: Dict[str, Any] = json_loads(r)
        return data["values"]

    @lru_cache(maxsize=None)
    def workflowscheme(self):
        # TODO(ssbarnea): implement pagination support
        url = self._get_url("workflowschemes")

        r = self._session.get(url)
        data = json_loads(r)
        return data  # ['values']

    @lru_cache(maxsize=None)
    def workflows(self):
        # TODO(ssbarnea): implement pagination support
        url = self._get_url("workflow")

        r = self._session.get(url)
        data = json_loads(r)
        return data  # ['values']

    def delete_screen(self, id: str):

        url = self._get_url(f"screens/{id}")

        r = self._session.delete(url)
        data = json_loads(r)

        self.screens.cache_clear()
        return data

    def delete_permissionscheme(self, id: str):

        url = self._get_url(f"permissionscheme/{id}")

        r = self._session.delete(url)
        data = json_loads(r)

        self.permissionschemes.cache_clear()
        return data

    def create_project(
        self,
        key: str,
        name: str = None,
        assignee: str = None,
        ptype: str = "software",
        template_name: str = None,
        avatarId=None,
        issueSecurityScheme=None,
        permissionScheme=None,
        projectCategory=None,
        notificationScheme=10000,
        categoryId=None,
        url: str = "",
    ):
        """Create a project with the specified parameters.

        Args:
            key (str): Mandatory. Must match Jira project key requirements, usually only 2-10 uppercase characters.
            name (Optional[str]): If not specified it will use the key value.
            assignee (Optional[str]): key of the lead, if not specified it will use current user.
            ptype (Optional[str]): Determines the type of project should be created.
            template_name (Optional[str]): is used to create a project based on one of the existing project templates.
              If `template_name` is not specified, then it should use one of the default values.

        Returns:
            Union[bool,int]: Should evaluate to False if it fails otherwise it will be the new project id.

        """
        template_key = None

        if assignee is None:
            assignee = self.current_user()
        if name is None:
            name = key

        ps_list: List[Dict[str, Any]]

        if not permissionScheme:
            ps_list = self.permissionschemes()
            for sec in ps_list:
                if sec["name"] == "Default Permission Scheme":
                    permissionScheme = sec["id"]
                break
            if not permissionScheme:
                permissionScheme = ps_list[0]["id"]

        if not issueSecurityScheme:
            ps_list = self.issuesecurityschemes()
            for sec in ps_list:
                if sec["name"] == "Default":  # no idea which one is default
                    issueSecurityScheme = sec["id"]
                break
            if not issueSecurityScheme and ps_list:
                issueSecurityScheme = ps_list[0]["id"]

        if not projectCategory:
            ps_list = self.projectcategories()
            for sec in ps_list:
                if sec["name"] == "Default":  # no idea which one is default
                    projectCategory = sec["id"]
                break
            if not projectCategory and ps_list:
                projectCategory = ps_list[0]["id"]
        # <beep> Atlassian for failing to provide an API to get projectTemplateKey values
        #  Possible values are just hardcoded and obviously depending on Jira version.
        # https://developer.atlassian.com/cloud/jira/platform/rest/v3/?_ga=2.88310429.766596084.1562439833-992274574.1559129176#api-rest-api-3-project-post
        # https://jira.atlassian.com/browse/JRASERVER-59658
        # preference list for picking a default template
        if not template_name:
            # https://confluence.atlassian.com/jirakb/creating-projects-via-rest-api-in-jira-963651978.html
            template_key = (
                "com.pyxis.greenhopper.jira:basic-software-development-template"
            )

        # https://developer.atlassian.com/cloud/jira/platform/rest/v2/api-group-projects/#api-rest-api-2-project-get
        # template_keys = [
        #     "com.pyxis.greenhopper.jira:gh-simplified-agility-kanban",
        #     "com.pyxis.greenhopper.jira:gh-simplified-agility-scrum",
        #     "com.pyxis.greenhopper.jira:gh-simplified-basic",
        #     "com.pyxis.greenhopper.jira:gh-simplified-kanban-classic",
        #     "com.pyxis.greenhopper.jira:gh-simplified-scrum-classic",
        #     "com.atlassian.servicedesk:simplified-it-service-desk",
        #     "com.atlassian.servicedesk:simplified-internal-service-desk",
        #     "com.atlassian.servicedesk:simplified-external-service-desk",
        #     "com.atlassian.jira-core-project-templates:jira-core-simplified-content-management",
        #     "com.atlassian.jira-core-project-templates:jira-core-simplified-document-approval",
        #     "com.atlassian.jira-core-project-templates:jira-core-simplified-lead-tracking",
        #     "com.atlassian.jira-core-project-templates:jira-core-simplified-process-control",
        #     "com.atlassian.jira-core-project-templates:jira-core-simplified-procurement",
        #     "com.atlassian.jira-core-project-templates:jira-core-simplified-project-management",
        #     "com.atlassian.jira-core-project-templates:jira-core-simplified-recruitment",
        #     "com.atlassian.jira-core-project-templates:jira-core-simplified-task-",
        #     "com.atlassian.jira.jira-incident-management-plugin:im-incident-management",
        # ]

        # possible_templates = [
        #     "Scrum software development",  # have Bug
        #     "Agility",  # cannot set summary
        #     "Bug tracking",
        #     "JIRA Classic",
        #     "JIRA Default Schemes",
        #     "Basic software development",
        #     "Project management",
        #     "Kanban software development",
        #     "Task management",
        #     "Basic",  # does not have Bug
        #     "Content Management",
        #     "Customer service",
        #     "Document Approval",
        #     "IT Service Desk",
        #     "Lead Tracking",
        #     "Process management",
        #     "Procurement",
        #     "Recruitment",
        # ]

        # templates = self.templates()
        # if not template_name:
        #     for k, v in templates.items():
        #         if v['projectTypeKey'] == type:
        #             template_name = k

        # template_name = next((t for t in templates if t['projectTypeKey'] == 'x'))

        # template_key = templates[template_name]["projectTemplateModuleCompleteKey"]
        # project_type_key = templates[template_name]["projectTypeKey"]

        # https://confluence.atlassian.com/jirakb/creating-a-project-via-rest-based-on-jira-default-schemes-744325852.html
        # see https://confluence.atlassian.com/jirakb/creating-projects-via-rest-api-in-jira-963651978.html
        payload = {
            "name": name,
            "key": key,
            "projectTypeKey": ptype,
            "projectTemplateKey": template_key,
            "lead": assignee,
            # "leadAccountId": assignee,
            "assigneeType": "PROJECT_LEAD",
            "description": "",
            # "avatarId": 13946,
            "permissionScheme": int(permissionScheme),
            "notificationScheme": notificationScheme,
            "url": url,
        }
        if issueSecurityScheme:
            payload["issueSecurityScheme"] = int(issueSecurityScheme)
        if projectCategory:
            payload["categoryId"] = int(projectCategory)

        url = self._get_url("project")

        r = self._session.post(url, data=json.dumps(payload))
        r.raise_for_status()
        r_json = json_loads(r)
        return r_json

    def add_user(
        self,
        username: str,
        email: str,
        directoryId: int = 1,
        password: str = None,
        fullname: str = None,
        notify: bool = False,
        active: bool = True,
        ignore_existing: bool = False,
        application_keys: Optional[List] = None,
    ):
        """Create a new Jira user.

        Args:
            username (str): the username of the new user
            email (str): email address of the new user
            directoryId (int): The directory ID the new user should be a part of (Default: 1)
            password (Optional[str]): Optional, the password for the new user
            fullname (Optional[str]): Optional, the full name of the new user
            notify (bool): Whether or not to send a notification to the new user. (Default: False)
            active (bool): Whether or not to make the new user active upon creation. (Default: True)
            ignore_existing (bool): Whether or not to ignore and existing user. (Default: False)
            applicationKeys (Optional[list]): Keys of products user should have access to

        Raises:
            JIRAError:  If username already exists and `ignore_existing` has not been set to `True`.

        Returns:
            bool: Whether or not the user creation was successful.


        """
        if not fullname:
            fullname = username
        # TODO(ssbarnea): default the directoryID to the first directory in jira instead
        # of 1 which is the internal one.
        url = self._get_latest_url("user")

        # implementation based on
        # https://docs.atlassian.com/jira/REST/ondemand/#d2e5173
        x: Dict[str, Any] = OrderedDict()

        x["displayName"] = fullname
        x["emailAddress"] = email
        x["name"] = username
        if password:
            x["password"] = password
        if notify:
            x["notification"] = "True"
        if application_keys is not None:
            x["applicationKeys"] = application_keys

        payload = json.dumps(x)
        try:
            self._session.post(url, data=payload)
        except JIRAError as e:
            if e.response:
                err = e.response.json()["errors"]
                if (
                    "username" in err
                    and err["username"] == "A user with that username already exists."
                    and ignore_existing
                ):
                    return True
            raise e
        return True

    def add_user_to_group(
        self, username: str, group: str
    ) -> Union[bool, Dict[str, Any]]:
        """Add a user to an existing group.

        Args:
            username (str): Username that will be added to specified group.
            group (str): Group that the user will be added to.

        Returns:
            Union[bool,Dict[str,Any]]: json response from Jira server for success or a value that evaluates as False in case of failure.
        """
        url = self._get_latest_url("group/user")
        x = {"groupname": group}
        y = {"name": username}

        payload = json.dumps(y)

        r: Dict[str, Any] = json_loads(self._session.post(url, params=x, data=payload))
        if "name" not in r or r["name"] != group:
            return False
        else:
            return r

    def remove_user_from_group(self, username: str, groupname: str):
        """Remove a user from a group.

        Args:
            username (str): The user to remove from the group.
            groupname (str): The group that the user will be removed from.
        """
        url = self._get_latest_url("group/user")
        x = {"groupname": groupname, "username": username}

        self._session.delete(url, params=x)

        return True

    def role(self) -> List[Dict[str, Any]]:
        """Return Jira role information.

        Returns:
            List[Dict[str,Any]]: List of current user roles

        """
        # https://developer.atlassian.com/cloud/jira/platform/rest/v3/?utm_source=%2Fcloud%2Fjira%2Fplatform%2Frest%2F&utm_medium=302#api-rest-api-3-role-get

        url = self._get_latest_url("role")

        r = self._session.get(url)
        data: List[Dict[str, Any]] = json_loads(r)
        return data

    # Experimental
    # Experimental support for iDalko Grid, expect API to change as it's using private APIs currently
    # https://support.idalko.com/browse/IGRID-1017
    def get_igrid(self, issueid: str, customfield: str, schemeid: str):
        url = self.server_url + "/rest/idalko-igrid/1.0/datagrid/data"
        if str(customfield).isdigit():
            customfield = f"customfield_{customfield}"
        params = {
            "_issueId": issueid,
            "_fieldId": customfield,
            "_confSchemeId": schemeid,
        }
        r = self._session.get(url, headers=self._options["headers"], params=params)
        return json_loads(r)

    # Jira Agile specific methods (GreenHopper)
    """
    Define the functions that interact with GreenHopper.
    """

    @translate_resource_args
    def boards(
        self,
        startAt: int = 0,
        maxResults: int = 50,
        type: str = None,
        name: str = None,
        projectKeyOrID=None,
    ) -> ResultList[Board]:
        """Get a list of board resources.

        Args:
            startAt: The starting index of the returned boards. Base index: 0.
            maxResults: The maximum number of boards to return per page. Default: 50
            type: Filters results to boards of the specified type. Valid values: scrum, kanban.
            name: Filters results to boards that match or partially match the specified name.
            projectKeyOrID: Filters results to boards that match the specified project key or ID.

        Returns:
            ResultList[Board]

        When old GreenHopper private API is used, paging is not enabled and all parameters are ignored.
        """
        params = {}
        if type:
            params["type"] = type
        if name:
            params["name"] = name
        if projectKeyOrID:
            params["projectKeyOrId"] = projectKeyOrID

        if (
            self._options["agile_rest_path"]
            == GreenHopperResource.GREENHOPPER_REST_PATH
        ):
            # Old, private API did not support pagination, all records were present in response,
            #   and no parameters were supported.
            if startAt or maxResults or params:
                warnings.warn(
                    "Old private GreenHopper API is used, all parameters will be ignored.",
                    Warning,
                )

            r_json: Dict[str, Any] = self._get_json(
                "rapidviews/list", base=self.AGILE_BASE_URL
            )
            boards = [
                Board(self._options, self._session, raw_boards_json)
                for raw_boards_json in r_json["views"]
            ]
            return ResultList(boards, 0, len(boards), len(boards), True)
        else:
            return self._fetch_pages(
                Board,
                "values",
                "board",
                startAt,
                maxResults,
                params,
                base=self.AGILE_BASE_URL,
            )

    @translate_resource_args
    def sprints(
        self,
        board_id: int,
        extended: bool = False,
        startAt: int = 0,
        maxResults: int = 50,
        state: str = None,
    ) -> ResultList[Sprint]:
        """Get a list of sprint GreenHopperResources.

        Args:
            board_id (int): the board to get sprints from
            extended (bool): Used only by old GreenHopper API to fetch additional information like
              startDate, endDate, completeDate, much slower because it requires an additional requests for each sprint.
              New Jira Agile API always returns this information without a need for additional requests.
            startAt (int): the index of the first sprint to return (0 based)
            maxResults (int): the maximum number of sprints to return
            state (str): Filters results to sprints in specified states. Valid values: `future`, `active`, `closed`.
              You can define multiple states separated by commas

        Returns:
            ResultList[Sprint]: (content depends on API version, but always contains id, name, state, startDate and endDate)
            When old GreenHopper private API is used, paging is not enabled,
            and `startAt`, `maxResults` and `state` parameters are ignored.
        """
        params = {}
        if state:
            params["state"] = state

        if (
            self._options["agile_rest_path"]
            == GreenHopperResource.GREENHOPPER_REST_PATH
        ):
            r_json: Dict[str, Any] = self._get_json(
                "sprintquery/%s?includeHistoricSprints=true&includeFutureSprints=true"
                % board_id,
                base=self.AGILE_BASE_URL,
            )

            if params:
                warnings.warn(
                    "Old private GreenHopper API is used, parameters %s will be ignored."
                    % params,
                    Warning,
                )

            if extended:
                sprints = [
                    Sprint(
                        self._options,
                        self._session,
                        self.sprint_info("", raw_sprints_json["id"]),
                    )
                    for raw_sprints_json in r_json["sprints"]
                ]
            else:
                sprints = [
                    Sprint(self._options, self._session, raw_sprints_json)
                    for raw_sprints_json in r_json["sprints"]
                ]

            return ResultList(sprints, 0, len(sprints), len(sprints), True)
        else:
            return self._fetch_pages(
                Sprint,
                "values",
                f"board/{board_id}/sprint",
                startAt,
                maxResults,
                params,
                self.AGILE_BASE_URL,
            )

    def sprints_by_name(self, id, extended=False):
        sprints = {}
        for s in self.sprints(id, extended=extended):
            if s.name not in sprints:
                sprints[s.name] = s.raw
            else:
                raise Exception
        return sprints

    def update_sprint(self, id, name=None, startDate=None, endDate=None, state=None):
        payload = {}
        if name:
            payload["name"] = name
        if startDate:
            payload["startDate"] = startDate
        if endDate:
            payload["endDate"] = endDate
        if state:
            if (
                self._options["agile_rest_path"]
                == GreenHopperResource.GREENHOPPER_REST_PATH
            ):
                raise NotImplementedError(
                    "Public Jira API does not support state update"
                )
            payload["state"] = state

        url = self._get_url(f"sprint/{id}", base=self.AGILE_BASE_URL)
        r = self._session.put(url, data=json.dumps(payload))

        return json_loads(r)

    def incompletedIssuesEstimateSum(self, board_id: str, sprint_id: str):
        """Return the total incompleted points this sprint."""
        data: Dict[str, Any] = self._get_json(
            f"rapid/charts/sprintreport?rapidViewId={board_id}&sprintId={sprint_id}",
            base=self.AGILE_BASE_URL,
        )
        return data["contents"]["incompletedIssuesEstimateSum"]["value"]

    def removed_issues(self, board_id: str, sprint_id: str):
        """Return the completed issues for the sprint."""
        r_json: Dict[str, Any] = self._get_json(
            f"rapid/charts/sprintreport?rapidViewId={board_id}&sprintId={sprint_id}",
            base=self.AGILE_BASE_URL,
        )
        issues = [
            Issue(self._options, self._session, raw_issues_json)
            for raw_issues_json in r_json["contents"]["puntedIssues"]
        ]

        return issues

    def removedIssuesEstimateSum(self, board_id: str, sprint_id: str):
        """Return the total incompleted points this sprint."""
        data: Dict[str, Any] = self._get_json(
            f"rapid/charts/sprintreport?rapidViewId={board_id}&sprintId={sprint_id}",
            base=self.AGILE_BASE_URL,
        )
        return data["contents"]["puntedIssuesEstimateSum"]["value"]

    # TODO(ssbarnea): remove sprint_info() method, sprint() method suit the convention more
    def sprint_info(self, board_id: str, sprint_id: str) -> Optional[Dict[str, Any]]:
        """Return the information about a sprint.

        Args:
            board_id (str): the board retrieving issues from. Deprecated and ignored.
            sprint_id (str): the sprint retrieving issues from
        """
        sprint = Sprint(self._options, self._session)
        sprint.find(sprint_id)
        return sprint.raw

    def sprint(self, id: int) -> Sprint:
        """Return the information about a sprint.

        Args:
            sprint_id (int): the sprint retrieving issues from

        Returns:
            Sprint
        """
        sprint = Sprint(self._options, self._session)
        sprint.find(id)
        return sprint

    # TODO(ssbarnea): remove this as we do have Board.delete()
    def delete_board(self, id):
        """Delete an agile board."""
        board = Board(self._options, self._session, raw={"id": id})
        board.delete()

    def create_board(
        self,
        name: str,
        project_ids: Union[str, List[str]],
        preset: str = "scrum",
        location_type: str = "user",
        location_id: Optional[str] = None,
    ) -> Board:
        """Create a new board for the ``project_ids``.

        Args:
            name (str): name of the board
            project_ids (str): the projects to create the board in
            preset (str): What preset to use for this board, options: kanban, scrum, diy. (Default: scrum)
            location_type (str): the location type. Available in cloud. (Default: user)
            location_id (Optional[str]): the id of project that the board should be located under.
             Omit this for a 'user' location_type. Available in cloud.

        Returns:
            Board: The newly created board
        """
        if (
            self._options["agile_rest_path"]
            != GreenHopperResource.GREENHOPPER_REST_PATH
        ):
            raise NotImplementedError(
                "Jira Agile Public API does not support this request"
            )

        payload: Dict[str, Any] = {}
        if isinstance(project_ids, str):
            ids = []
            for p in project_ids.split(","):
                ids.append(self.project(p).id)
            project_ids = ",".join(ids)
        if location_id is not None:
            location_id = self.project(location_id).id
        payload["name"] = name
        if isinstance(project_ids, str):
            project_ids = project_ids.split(",")  # type: ignore # re-use of variable
        payload["projectIds"] = project_ids
        payload["preset"] = preset
        if self._is_cloud:
            payload["locationType"] = location_type
            payload["locationId"] = location_id
        url = self._get_url("rapidview/create/presets", base=self.AGILE_BASE_URL)
        r = self._session.post(url, data=json.dumps(payload))

        raw_issue_json = json_loads(r)
        return Board(self._options, self._session, raw=raw_issue_json)

    def create_sprint(
        self,
        name: str,
        board_id: int,
        startDate: Optional[Any] = None,
        endDate: Optional[Any] = None,
    ) -> Sprint:
        """Create a new sprint for the ``board_id``.

        Args:
            name (str): Name of the sprint
            board_id (int): Which board the sprint should be assigned.
            startDate (Optional[Any]): Start date for the sprint.
            endDate (Optional[Any]): End date for the sprint.

        Returns:
            Sprint: The newly created Sprint
        """
        payload: Dict[str, Any] = {"name": name}
        if startDate:
            payload["startDate"] = startDate
        if endDate:
            payload["endDate"] = endDate

        raw_issue_json: Dict[str, Any]
        if (
            self._options["agile_rest_path"]
            == GreenHopperResource.GREENHOPPER_REST_PATH
        ):
            url = self._get_url(f"sprint/{board_id}", base=self.AGILE_BASE_URL)
            r = self._session.post(url)
            raw_issue_json = json_loads(r)
            """ now r contains something like:
            {
                  "id": 742,
                  "name": "Sprint 89",
                  "state": "FUTURE",
                  "linkedPagesCount": 0,
                  "startDate": "None",
                  "endDate": "None",
                  "completeDate": "None",
                  "remoteLinks": []
            }"""

            url = self._get_url(
                f"sprint/{raw_issue_json['id']}", base=self.AGILE_BASE_URL
            )
            r = self._session.put(url, data=json.dumps(payload))
            raw_issue_json = json_loads(r)
        else:
            url = self._get_url("sprint", base=self.AGILE_BASE_URL)
            payload["originBoardId"] = board_id
            r = self._session.post(url, data=json.dumps(payload))
            raw_issue_json = json_loads(r)

        return Sprint(self._options, self._session, raw=raw_issue_json)

    def add_issues_to_sprint(self, sprint_id: int, issue_keys: List[str]) -> Response:
        """Add the issues in ``issue_keys`` to the ``sprint_id``.

        The sprint must be started but not completed.

        If a sprint was completed, then have to also edit the history of the
        issue so that it was added to the sprint before it was completed,
        preferably before it started. A completed sprint's issues also all have
        a resolution set before the completion date.

        If a sprint was not started, then have to edit the marker and copy the
        rank of each issue too.

        Args:
            sprint_id (int): the sprint to add issues to
            issue_keys (List[str]): the issues to add to the sprint

        Returns:
            Response
        """
        if self._options["agile_rest_path"] == GreenHopperResource.AGILE_BASE_REST_PATH:
            url = self._get_url(f"sprint/{sprint_id}/issue", base=self.AGILE_BASE_URL)
            payload = {"issues": issue_keys}
            try:
                return self._session.post(url, data=json.dumps(payload))
            except JIRAError as e:
                if e.status_code == 404:
                    warnings.warn(
                        "Status code 404 may mean, that too old Jira Agile version is installed."
                        " At least version 6.7.10 is required."
                    )
                raise
        elif (
            self._options["agile_rest_path"]
            == GreenHopperResource.GREENHOPPER_REST_PATH
        ):
            # In old, private API the function does not exist anymore and we need to use
            # issue.update() to perform this operation
            # Workaround based on https://answers.atlassian.com/questions/277651/jira-agile-rest-api-example

            sprint_field_id = self._get_sprint_field_id()

            data = {
                "idOrKeys": issue_keys,
                "customFieldId": sprint_field_id,
                "sprintId": sprint_id,
                "addToBacklog": False,
            }
            url = self._get_url("sprint/rank", base=self.AGILE_BASE_URL)
            return self._session.put(url, data=json.dumps(data))
        else:
            raise NotImplementedError(
                'No API for adding issues to sprint for agile_rest_path="%s"'
                % self._options["agile_rest_path"]
            )

    def add_issues_to_epic(
        self, epic_id: str, issue_keys: str, ignore_epics: bool = True
    ) -> Response:
        """Add the issues in ``issue_keys`` to the ``epic_id``.

        Args:
            epic_id (str): The ID for the epic where issues should be added.
            issue_keys (str): The issues to add to the epic
            ignore_epics (bool): ignore any issues listed in ``issue_keys`` that are epics. (Default: True)

        """
        if (
            self._options["agile_rest_path"]
            != GreenHopperResource.GREENHOPPER_REST_PATH
        ):
            # TODO(ssbarnea): simulate functionality using issue.update()?
            raise NotImplementedError(
                "Jira Agile Public API does not support this request"
            )

        data: Dict[str, Any] = {}
        data["issueKeys"] = issue_keys
        data["ignoreEpics"] = ignore_epics
        url = self._get_url(f"epics/{epic_id}/add", base=self.AGILE_BASE_URL)
        return self._session.put(url, data=json.dumps(data))

    # TODO(ssbarnea): Both GreenHopper and new Jira Agile API support moving more than one issue.
    def rank(self, issue: str, next_issue: str) -> Response:
        """Rank an issue before another using the default Ranking field, the one named 'Rank'.

        Args:
            issue (str): issue key of the issue to be ranked before the second one.
            next_issue (str): issue key of the second issue.
        """
        if not self._rank:
            for field in self.fields():
                if field["name"] == "Rank":
                    if (
                        field["schema"]["custom"]
                        == "com.pyxis.greenhopper.jira:gh-lexo-rank"
                    ):
                        self._rank = field["schema"]["customId"]
                        break
                    elif (
                        field["schema"]["custom"]
                        == "com.pyxis.greenhopper.jira:gh-global-rank"
                    ):
                        # Obsolete since Jira v6.3.13.1
                        self._rank = field["schema"]["customId"]

        if self._options["agile_rest_path"] == GreenHopperResource.AGILE_BASE_REST_PATH:
            url = self._get_url("issue/rank", base=self.AGILE_BASE_URL)
            payload = {
                "issues": [issue],
                "rankBeforeIssue": next_issue,
                "rankCustomFieldId": self._rank,
            }
            try:
                return self._session.put(url, data=json.dumps(payload))
            except JIRAError as e:
                if e.status_code == 404:
                    warnings.warn(
                        "Status code 404 may mean, that too old Jira Agile version is installed."
                        " At least version 6.7.10 is required."
                    )
                raise
        elif (
            self._options["agile_rest_path"]
            == GreenHopperResource.GREENHOPPER_REST_PATH
        ):
            data = {
                "issueKeys": [issue],
                "rankBeforeKey": next_issue,
                "customFieldId": self._rank,
            }
            url = self._get_url("rank", base=self.AGILE_BASE_URL)
            return self._session.put(url, data=json.dumps(data))
        else:
            raise NotImplementedError(
                'No API for ranking issues for agile_rest_path="%s"'
                % self._options["agile_rest_path"]
            )

    def move_to_backlog(self, issue_keys: str) -> Response:
        """Move issues in ``issue_keys`` to the backlog, removing them from all sprints that have not been completed.

        Args:
            issue_keys (str): the issues to move to the backlog

        Raises:
            JIRAError: If moving issues to backlog fails
        """
        if self._options["agile_rest_path"] == GreenHopperResource.AGILE_BASE_REST_PATH:
            url = self._get_url("backlog/issue", base=self.AGILE_BASE_URL)
            payload = {"issues": issue_keys}
            try:
                return self._session.post(url, data=json.dumps(payload))
            except JIRAError as e:
                if e.status_code == 404:
                    warnings.warn(
                        "Status code 404 may mean, that too old Jira Agile version is installed."
                        " At least version 6.7.10 is required."
                    )
                raise
        elif (
            self._options["agile_rest_path"]
            == GreenHopperResource.GREENHOPPER_REST_PATH
        ):
            # In old, private API the function does not exist anymore and we need to use
            # issue.update() to perform this operation
            # Workaround based on https://answers.atlassian.com/questions/277651/jira-agile-rest-api-example

            sprint_field_id = self._get_sprint_field_id()

            data = {
                "idOrKeys": issue_keys,
                "customFieldId": sprint_field_id,
                "addToBacklog": True,
            }
            url = self._get_url("sprint/rank", base=self.AGILE_BASE_URL)
            return self._session.put(url, data=json.dumps(data))
        else:
            raise NotImplementedError(
                'No API for moving issues to backlog for agile_rest_path="%s"'
                % self._options["agile_rest_path"]
            )


class GreenHopper(JIRA):
    def __init__(self, options=None, basic_auth=None, oauth=None, async_=None):
        warnings.warn(
            "GreenHopper() class is deprecated, just use JIRA() instead.",
            DeprecationWarning,
        )
        JIRA.__init__(
            self, options=options, basic_auth=basic_auth, oauth=oauth, async_=async_
        )<|MERGE_RESOLUTION|>--- conflicted
+++ resolved
@@ -2864,32 +2864,16 @@
         return user
 
     def search_assignable_users_for_projects(
-<<<<<<< HEAD
-        self, query, projectKeys, startAt=0, maxResults=50
-    ):
-        """Get a list of user Resources that match the search string and can be assigned issues for projects.
-
-        :param query: A string to match users against
-        :type query: str
-        :param projectKeys: Comma-separated list of project keys to check for issue assignment permissions
-        :type projectKeys: str
-        :param startAt: Index of the first user to return (Default: 0)
-        :type startAt: int
-        :param maxResults: Maximum number of users to return.
-                If maxResults evaluates as False, it will try to get all users in batches. (Default: 50)
-        :type maxResults: int
-=======
-        self, username: str, projectKeys: str, startAt: int = 0, maxResults: int = 50
+        self, query: str, projectKeys: str, startAt: int = 0, maxResults: int = 50
     ) -> ResultList:
         """Get a list of user Resources that match the search string and can be assigned issues for projects.
 
         Args:
-            username (str): A string to match usernames against
+            query (str): A string to match users against
             projectKeys (str): Comma-separated list of project keys to check for issue assignment permissions
             startAt (int): Index of the first user to return (Default: 0)
             maxResults (int): Maximum number of users to return.
               If maxResults evaluates as False, it will try to get all users in batches. (Default: 50)
->>>>>>> a8bae1fc
 
         Returns:
             ResultList
