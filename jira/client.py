
import pprint as pp
import requests
import simplejson as json
from jira.resources import resource
from jira.resources.issue import Issue, Comments, Comment
from jira.resources.project import Project
from jira.resources.resource import Resource
from jira.resources.search import Search

__author__ = 'bspeakmon@atlassian.com'

class JIRA(object):

    DEFAULT_OPTIONS = {
        "server": "http://localhost:2990/jira",
        "rest_path": "api",
        "rest_api_version": "2"
    }

    # TODO: add oauth options to constructor
    def __init__(self, options=None, basic_auth=None, oauth=None):
        if options is None:
            options = {}

        self.options = dict(JIRA.DEFAULT_OPTIONS.items() + options.items())

<<<<<<< HEAD
        if username is not None and password is not None:
            self.create_http_basic_session(username, password)
        else:
            self.cookies = {}
=======
        if basic_auth:
            self.cookies = self.create_http_basic_session(*basic_auth)
>>>>>>> caa55f80

### Universal resource loading

    def find(self, id, resource_name, options=None):
        if options is None:
            options = {}

        resource_options = dict(self.options.items() + options.items())
        resource = Resource(resource_name, resource_options)
        resource.find(id)
        return resource

### Application properties

    # non-resource
    def application_properties(self, key=None):
        url = self.options['server'] + '/rest/api/2/application-properties'
        r = requests.get(url, params={'key': key}, cookies=self.cookies)
        r.raise_for_status()

        return json.loads(r.text)

    def set_application_property(self, key, value):
        url = self.options['server'] + '/rest/api/2/application-properties/' + key
        payload = {
            'id': key,
            'value': value
        }
        r = requests.put(url, headers={'content-type': 'application/json'}, data=json.dumps(payload), cookies=self.cookies)
        r.raise_for_status()

### Attachments

    def attachment(self, id):
        pass

    # non-resource
    def attachment_meta(self):
        url = self.options['server'] + '/rest/api/2/attachment/meta'
        r = requests.get(url, cookies=self.cookies)
        r.raise_for_status()

        meta = type('AttachmentMeta', (object,), json.loads(r.text))
        return meta

### Components

    def component(self, id):
        pass

    def create_component(self, **kw):
        pass

    # non-resource
    def component_count_related_issues(self, id):
        pass

### Custom field options

    def custom_field_option(self, id):
        pass

### Dashboards

    def dashboards(self, filter=None, startAt=0, maxResults=20):
        pass

    def dashboard(self, id):
        pass

### Fields

    # non-resource
    def fields(self):
        pass

### Filters

    def filter(self, id):
        pass

    def favourite_filters(self):
        pass

### Groups

    # non-resource
    def groups(self, query, exclude=None):
        pass

### Issues

    def issue(self, id):
        issue = Issue(self.options, cookies=self.cookies)
        issue.find(id)
        return issue

    def create_issue(self, **kw):
        pass

    def createmeta(self):
        pass

    # non-resource
    def assign_issue(self, issue, assignee):
        pass

    def comments(self, issue):
        resource = Comments(self.options, cookies=self.cookies)
        resource.find(issue)

        comments = [Comment(self.options, raw_comment_json, self.cookies) for raw_comment_json in resource.raw['comments']]
        return comments

    def comment(self, issue, comment):
        resource = Comment(self.options, cookies=self.cookies)
        resource.find((issue, comment))
        return resource

    # non-resource
    def editmeta(self, issue):
        pass

    def remote_links(self, issue):
        pass

    def remote_link(self, issue, id):
        pass

    # non-resource
    def transitions(self, issue, id=None):
        pass

    def votes(self, issue):
        pass

    def watchers(self, issue):
        pass

    def add_watcher(self, watcher):
        pass

    # also have delete_watcher?

    def worklogs(self, issue):
        pass

    def worklog(self, issue, id):
        pass

    def add_worklog(self, issue, **kw):
        pass

    def add_attachment(self, issue, attachment):
        pass

### Issue links

    def create_issue_link(self, **kw):
        pass

    def issue_link(self, id):
        pass

### Issue link types

    def issue_link_types(self):
        pass

    def issue_link_type(self, id):
        pass

### Issue types

    def issue_types(self):
        pass

    def issue_type(self, id):
        pass

### User permissions

    # non-resource
    def my_permissions(self, project=None, issue=None):
        pass

### Priorities

    def priorities(self):
        pass

    def priority(self, id):
        pass

### Projects

    def projects(self):
        pass

    def project(self, id):
        project = Project(self.options, self.cookies)
        project.find(id)
        return project

    # non-resource
    def avatars(self, project):
        pass

    def create_temp_project_avatar(self, project, name, size, avatar_img):
        pass

    def confirm_project_avatar(self, project, **kw):
        pass

    def project_components(self, project):
        pass

    def project_versions(self, project):
        pass

    # non-resource
    def roles(self, project):
        pass

    def role(self, project, id):
        pass

    def create_role(self, project, id):
        pass

### Resolutions

    def resolutions(self):
        pass

    def resolution(self, id):
        pass

### Search

    def search_issues(self, jql_str, start=0, max=50, fields=None, expand=None):
        if fields is None:
            fields = []

        search_params = {
            "jql": jql_str,
            "startAt": start,
            "maxResults": max,
            "fields": fields,
            "expand": expand
        }

        resource = Search(self.options, self.cookies)
        resource.find(params=search_params)

        issues = [Issue(self.options, raw_issue_json, cookies=self.cookies) for raw_issue_json in resource.raw['issues']]
        return issues

### Security levels

    def security_level(self, id):
        pass

### Server info

    # non-resource
    def server_info(self):
        pass

### Status

    def statuses(self):
        pass

    def status(self, id):
        pass

### Users

    def user(self, id):
        pass

    def search_assignable_users(self, user, project, issue=None, startAt=0, maxResults=50, **kw):
        pass

    # non-resource
    def user_avatars(self, user):
        pass

    def create_temp_user_avatar(self, user, filename, size, avatar_img):
        pass

    def confirm_user_avatar(self, user, **kw):
        pass

    def search_users(self, user, startAt=0, maxResults=50):
        pass

    def search_allowed_users(self, user, issueKey, projectKey, startAt=0, maxResults=50):
        pass

### Versions

    def create_version(self, **kw):
        pass

    def move_version(self, id, **kw):
        pass

    def version(self, id):
        pass

    def version_count_related_issues(self, id):
        pass

    def version_count_unresolved_issues(self, id):
        pass

### Session authentication

    def session(self):
        pass

    def create_http_basic_session(self, username, password):
        url = self.options['server'] + '/rest/auth/1/session'
        payload = {
            'username': username,
            'password': password
        }
        r = requests.post(url, data=json.dumps(payload), headers={'content-type': 'application/json'})
        r.raise_for_status()
<<<<<<< HEAD
        self.cookies = r.cookies
=======

        return r.cookies
>>>>>>> caa55f80

    def kill_session(self):
        pass

### Websudo

    def kill_websudo(self):
        pass

def main(argv=None):
    jira = JIRA(basic_auth=('admin', 'admin'))

    props = jira.application_properties()
    jira.set_application_property('jira.clone.prefix', 'horseflesh')

    meta = jira.attachment_meta()

    # auto issue lookup
    issue = jira.issue('TST-3')
    print 'Issue {} reported by {} has {} comments.'.format(
        issue.key, issue.fields.assignee.name, issue.fields.comment.total
    )

    # auto project lookup
    project = jira.project('TST')
    print 'Project {} has key {} and {} components.'.format(
        project.name, project.key, len(project.components)
    )

    # generic resource lookup; create a Resource subclass for this
    #resource = jira.find('TST-1', 'issue')
    #pp.pprint(resource.self)

    # even more generic resource lookup
    generic_options = {
        'server': 'http://localhost:2990/jira',
        'rest_path': 'api',
        'rest_api_version': '2'
    }
    #resource = jira.find('TST', 'project', generic_options)
    #pp.pprint(resource.self)

    # jql search
    issues = jira.search_issues('project=TST')
    for issue in issues:
        pp.pprint(issue.self)

    # comments
    comments = jira.comments('TST-1')
    for comment in comments:
        pp.pprint(comment.self)

    comment = jira.comment('TST-1', '10001')
    pp.pprint(comment.raw)
    print 'Comment ID: {}'.format(comment.id)
    print '  Author: {}'.format(comment.author.name)
    print '  Text: {}'.format(comment.body)

if __name__ == '__main__':
    import sys
    main(sys.argv)<|MERGE_RESOLUTION|>--- conflicted
+++ resolved
@@ -25,15 +25,8 @@
 
         self.options = dict(JIRA.DEFAULT_OPTIONS.items() + options.items())
 
-<<<<<<< HEAD
-        if username is not None and password is not None:
-            self.create_http_basic_session(username, password)
-        else:
-            self.cookies = {}
-=======
         if basic_auth:
             self.cookies = self.create_http_basic_session(*basic_auth)
->>>>>>> caa55f80
 
 ### Universal resource loading
 
@@ -365,12 +358,8 @@
         }
         r = requests.post(url, data=json.dumps(payload), headers={'content-type': 'application/json'})
         r.raise_for_status()
-<<<<<<< HEAD
-        self.cookies = r.cookies
-=======
 
         return r.cookies
->>>>>>> caa55f80
 
     def kill_session(self):
         pass
