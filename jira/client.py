--- conflicted
+++ resolved
@@ -1480,15 +1480,9 @@
         By default, the client will immediately reload the issue Resource created by this method in order to return a complete Issue object to the caller;
         this behavior can be controlled through the 'prefetch' argument.
 
-<<<<<<< HEAD
         Jira projects may contain many different issue types. Some issue screens have different requirements for fields in a new issue.
-        This information is available through the 'createmeta' method.
+        This information is available through the 'createmeta' set of methods.
         Further examples are available here: https://developer.atlassian.com/display/JIRADEV/JIRA+REST+API+Example+-+Create+Issue
-=======
-        Jira projects may contain many different issue types. Some issue screens have different requirements for
-        fields in a new issue. This information is available through the 'createmeta' set of methods. Further examples
-        are available here: https://developer.atlassian.com/display/JIRADEV/JIRA+REST+API+Example+-+Create+Issue
->>>>>>> 16b90f5e
 
         Args:
             fields (Optional[Dict[str, Any]]): a dict containing field names and the values to use. If present, all other keyword arguments will be ignored
@@ -1676,15 +1670,9 @@
         By default, the client will immediately reload the issue Resource created by this method in order to return a complete Issue object to the caller;
         this behavior can be controlled through the 'prefetch' argument.
 
-<<<<<<< HEAD
         Jira projects may contain many issue types. Some issue screens have different requirements for fields in a new issue.
-        This information is available through the 'createmeta' method.
+        This information is available through the 'createmeta' set of methods.
         Further examples are available here: https://developer.atlassian.com/display/JIRADEV/JIRA+REST+API+Example+-+Create+Issue
-=======
-        Jira projects may contain many different issue types. Some issue screens have different requirements for
-        fields in a new issue. This information is available through the 'createmeta' set of methods. Further examples
-        are available here: https://developer.atlassian.com/display/JIRADEV/JIRA+REST+API+Example+-+Create+Issue
->>>>>>> 16b90f5e
 
         Args:
             fields (Dict[str, Any]): a dict containing field names and the values to use. If present, all other keyword arguments will be ignored
